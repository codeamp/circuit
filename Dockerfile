--- conflicted
+++ resolved
@@ -13,10 +13,5 @@
 
 RUN go get -u github.com/jteeuwen/go-bindata/...
 RUN mkdir -p assets/
-<<<<<<< HEAD
 RUN /go/bin/go-bindata -pkg assets -o assets/assets.go plugins/codeamp/graphql/schema.graphql
-RUN go build -i -o /go/bin/codeamp-circuit .
-=======
-RUN /go/bin/go-bindata -pkg assets -o assets/assets.go plugins/codeamp/schema.graphql
-RUN go build -i -v -o /go/bin/codeamp-circuit .
->>>>>>> d742315e
+RUN go build -i -v -o /go/bin/codeamp-circuit .