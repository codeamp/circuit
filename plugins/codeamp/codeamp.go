--- conflicted
+++ resolved
@@ -169,22 +169,14 @@
 		log.Fatal(err)
 	}
 
-	// split := strings.Split(viper.GetString("redis.server"), ":")
-	// host, port := split[0], split[1]
-
-<<<<<<< HEAD
-	// opts := map[string]string{
-	// 	"host": host,
-	// 	"port": port,
-	// }
-	//sio.SetAdaptor(redis.Redis(opts))
-=======
+	split := strings.Split(viper.GetString("redis.server"), ":")
+	host, port := split[0], split[1]
+
 	opts := map[string]string{
 		"host": host,
 		"port": port,
 	}
 	sio.SetAdaptor(redis.Redis(opts))
->>>>>>> 3ddbff56
 
 	x.SocketIO = sio
 	x.Actions = actions
