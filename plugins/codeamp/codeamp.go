--- conflicted
+++ resolved
@@ -122,18 +122,11 @@
 	db.Save(&serviceSpec)
 
 	extensionSpec := models.ExtensionSpec{
-<<<<<<< HEAD
-		Type:      plugins.GetType("workflow"),
-		Key:       "dockerbuilder",
-		Name:      "Docker Builder",
-		Component: "",
-=======
 		Type:          plugins.GetType("workflow"),
 		Key:           "dockerbuilder",
 		Name:          "Docker Builder",
 		Component:     "",
 		EnvironmentId: productionEnv.Model.ID,
->>>>>>> 02c2abc7
 		// FormSpec: plugins.MapStringStringToHstore(map[string]string{
 		// 	"REGISTRY": "required|string",
 		// 	"USERNAME": "required|string",
@@ -146,18 +139,11 @@
 	db.Save(&extensionSpec)
 
 	extensionSpec = models.ExtensionSpec{
-<<<<<<< HEAD
-		Type:      plugins.GetType("deployment"),
-		Key:       "kubernetesdeployment",
-		Name:      "Kubernetes",
-		Component: "",
-=======
 		Type:          plugins.GetType("deployment"),
 		Key:           "kubernetesdeployment",
 		Name:          "Kubernetes",
 		Component:     "",
 		EnvironmentId: productionEnv.Model.ID,
->>>>>>> 02c2abc7
 	}
 	db.FirstOrInit(&extensionSpec, models.ExtensionSpec{
 		Key: extensionSpec.Key,
