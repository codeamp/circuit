package codeamp

import (
	"fmt"
	"net/http"
	"os"
	"path"
	"reflect"
	"runtime"
	"strconv"
	"strings"

	socketio "github.com/azhao1981/go-socket.io"
	sioredis "github.com/azhao1981/go-socket.io-redis"
	"github.com/codeamp/circuit/assets"
	"github.com/codeamp/circuit/plugins"
	graphql_resolver "github.com/codeamp/circuit/plugins/codeamp/graphql"
	log "github.com/codeamp/logger"
	"github.com/codeamp/transistor"
	redis "github.com/go-redis/redis"
	"github.com/gorilla/handlers"
	graphql "github.com/graph-gophers/graphql-go"
	"github.com/graph-gophers/graphql-go/relay"
	"github.com/jinzhu/gorm"
	_ "github.com/jinzhu/gorm/dialects/postgres"
	"github.com/spf13/viper"
)

func init() {
	transistor.RegisterPlugin("codeamp", func() transistor.Plugin {
		return &CodeAmp{}
	},
		plugins.Project{},
		plugins.HeartBeat{},
		plugins.GitSync{},
		plugins.WebsocketMsg{},
		plugins.ProjectExtension{},
		plugins.ReleaseExtension{},
		plugins.Release{})
}

type CodeAmp struct {
	ServiceAddress string `mapstructure:"service_address"`
	Events         chan transistor.Event
	Schema         *graphql.Schema
	SocketIO       *socketio.Server
	DB             *gorm.DB
	Redis          *redis.Client
	Resolver       *graphql_resolver.Resolver
}

//Custom server which basically only contains a socketio variable
//But we need it to enhance it with functions
type socketIOServer struct {
	Server *socketio.Server
}

//Header handling, this is necessary to adjust security and/or header settings in general
//Please keep in mind to adjust that later on in a productive environment!
//Access-Control-Allow-Origin will be set to whoever will call the server
func (s *socketIOServer) ServeHTTP(w http.ResponseWriter, r *http.Request) {
	w.Header().Set("Access-Control-Allow-Credentials", "true")
	origin := r.Header.Get("Origin")
	w.Header().Set("Access-Control-Allow-Origin", origin)
	s.Server.ServeHTTP(w, r)
}

func (x *CodeAmp) GraphQLListen() {
	x.SocketIO.On("connection", func(so socketio.Socket) {
		so.Join("general")
	})

	x.SocketIO.On("error", func(so socketio.Socket, err error) {
		log.Println("socket-io error:", err)
	})

	sIOServer := new(socketIOServer)
	sIOServer.Server = x.SocketIO
	http.Handle("/socket.io/", sIOServer)

	_, filename, _, _ := runtime.Caller(0)
	fs := http.FileServer(http.Dir(path.Join(path.Dir(filename), "graphql/static/")))
	http.Handle("/", fs)

	http.Handle("/query", graphql_resolver.CorsMiddleware(x.Resolver.AuthMiddleware(&relay.Handler{Schema: x.Schema})))

	log.Info(fmt.Sprintf("Running GraphQL server on %v", x.ServiceAddress))
	log.Fatal(http.ListenAndServe(fmt.Sprintf("%s", x.ServiceAddress), handlers.LoggingHandler(os.Stdout, http.DefaultServeMux)))
}

func (x *CodeAmp) initPostGres() (*gorm.DB, error) {
	db, err := gorm.Open("postgres", fmt.Sprintf("host=%s port=%s user=%s dbname=%s sslmode=%s password=%s",
		viper.GetString("plugins.codeamp.postgres.host"),
		viper.GetString("plugins.codeamp.postgres.port"),
		viper.GetString("plugins.codeamp.postgres.user"),
		viper.GetString("plugins.codeamp.postgres.dbname"),
		viper.GetString("plugins.codeamp.postgres.sslmode"),
		viper.GetString("plugins.codeamp.postgres.password"),
	))
	if err != nil {
		return nil, err
	}

	// DEBUG
	//db.LogMode(false)

	x.DB = db
	return db, nil
}

func (x *CodeAmp) InitGraphQL(resolver interface{}) (*graphql.Schema, error) {
	schema, err := assets.Asset("plugins/codeamp/graphql/schema.graphql")
	if err != nil {
		return nil, err
	}

	return graphql.ParseSchema(string(schema), resolver)
}

func (x *CodeAmp) initRedis() {
	// Socket-io
	sio, err := socketio.NewServer(nil)
	if err != nil {
		log.Fatal(err)
	}

	split := strings.Split(viper.GetString("redis.server"), ":")
	host, port := split[0], split[1]

	opts := map[string]string{
		"host":   host,
		"port":   port,
		"prefix": "socket.io",
	}
	sio.SetAdaptor(sioredis.Redis(opts))

	redisDb, err := strconv.Atoi(viper.GetString("redis.database"))
	if err != nil {
		log.Fatal(err)
	}

	redisClient := redis.NewClient(&redis.Options{
		Addr:     viper.GetString("redis.server"),
		Password: viper.GetString("redis.password"),
		DB:       redisDb,
	})

	if _, err := redisClient.Ping().Result(); err != nil {
		log.Fatal(err)
	}

	x.SocketIO = sio
	x.Redis = redisClient
}

func (x *CodeAmp) Start(events chan transistor.Event) error {
	_, err := x.initPostGres()
	if err != nil {
		return err
	}

	x.initRedis()

	x.Events = events

	x.Resolver = &graphql_resolver.Resolver{DB: x.DB, Events: x.Events, Redis: x.Redis}
	x.Schema, err = x.InitGraphQL(x.Resolver)

	go x.GraphQLListen()

	log.Info("Starting CodeAmp service")
	return nil
}

func (x *CodeAmp) Stop() {
	log.Info("Stopping CodeAmp service")
}

func (x *CodeAmp) Subscribe() []string {
	return []string{
		"gitsync:status",
		"heartbeat",
		"websocket",
		"project",
		"release",
	}
}

func (x *CodeAmp) Process(e transistor.Event) error {
	log.DebugWithFields("Processing CodeAmp event", log.Fields{"event": e})

	methodName := fmt.Sprintf("%sEventHandler", strings.Split(e.PayloadModel, ".")[1])

	if _, ok := reflect.TypeOf(x).MethodByName(methodName); ok {
		reflect.ValueOf(x).MethodByName(methodName).Call([]reflect.Value{reflect.ValueOf(e)})
	} else {
		log.InfoWithFields("*EventHandler not implemented", log.Fields{
			"event_name":    e.Name,
			"payload_model": e.PayloadModel,
			"method_name":   methodName,
		})
	}

	return nil
<<<<<<< HEAD
=======
}

func (x *CodeAmp) HeartBeatEventHandler(e transistor.Event) {
	payload := e.Payload.(plugins.HeartBeat)

	var projects []resolvers.Project

	x.DB.Find(&projects)
	for _, project := range projects {
		switch payload.Tick {
		case "minute":
			x.GitSync(&project)
		}
	}
}

func (x *CodeAmp) GitSyncEventHandler(e transistor.Event) error {
	payload := e.Payload.(plugins.GitSync)

	var project resolvers.Project
	var environment resolvers.Environment
	var projectSettings []resolvers.ProjectSettings

	if e.State == transistor.GetState("complete") {
		if x.DB.Where("repository = ?", payload.Project.Repository).First(&project).RecordNotFound() {
			log.ErrorWithFields("project not found", log.Fields{
				"repository": payload.Project.Repository,
			})
			return nil
		}

		for _, commit := range payload.Commits {
			var feature resolvers.Feature
			if x.DB.Where("project_id = ? AND hash = ?", project.ID, commit.Hash).First(&feature).RecordNotFound() {
				feature = resolvers.Feature{
					ProjectID:  project.ID,
					Message:    commit.Message,
					User:       commit.User,
					Hash:       commit.Hash,
					ParentHash: commit.ParentHash,
					Ref:        commit.Ref,
					Created:    commit.Created,
				}

				x.DB.Save(&feature)

				if commit.Head {
					if x.DB.Where("continuous_deploy = ? and project_id = ?", true, project.Model.ID).Find(&projectSettings).RecordNotFound() {
						log.ErrorWithFields("No continuous deploys found", log.Fields{
							"continuous_deploy": true,
							"project_id":        project.Model.ID,
						})
					} else {
						// call CreateRelease for each env that has cd turned on
						for _, setting := range projectSettings {
							if setting.ContinuousDeploy && fmt.Sprintf("refs/heads/%s", setting.GitBranch) == feature.Ref {
								adminContext := context.WithValue(context.Background(), "jwt", resolvers.Claims{
									UserID:      uuid.FromStringOrNil("codeamp").String(),
									Email:       "codeamp",
									Permissions: []string{"admin"},
								})

								x.Resolver.CreateRelease(adminContext, &struct{ Release *resolvers.ReleaseInput }{
									Release: &resolvers.ReleaseInput{
										HeadFeatureID: feature.Model.ID.String(),
										ProjectID:     setting.ProjectID.String(),
										EnvironmentID: setting.EnvironmentID.String(),
									},
								})
							}

							if x.DB.Where("id = ?", setting.EnvironmentID).First(&environment).RecordNotFound() {
								log.ErrorWithFields("Environment not found", log.Fields{
									"id": setting.EnvironmentID,
								})
							}

							payload := plugins.WebsocketMsg{
								Event: fmt.Sprintf("projects/%s/%s/features", project.Slug, environment.Key),
							}
							event := transistor.NewEvent(plugins.GetEventName("websocket"), transistor.GetAction("status"), payload)
							event.AddArtifact("event", fmt.Sprintf("projects/%s/%s/features", project.Slug, environment.Key), false)
							x.Events <- event
						}
					}
				}
			} else {
				log.WarnWithFields("feature already exists", log.Fields{
					"repository": commit.Repository,
					"hash":       commit.Hash,
				})
			}
		}
	}

	return nil
}

func (x *CodeAmp) WebsocketMsgEventHandler(e transistor.Event) error {
	payload := e.Payload.(plugins.WebsocketMsg)

	if payload.Channel == "" {
		payload.Channel = "general"
	}

	x.SocketIO.BroadcastTo(payload.Channel, payload.Event, payload.Payload, nil)

	return nil
}

func (x *CodeAmp) ProjectExtensionEventHandler(e transistor.Event) error {
	payload := e.Payload.(plugins.ProjectExtension)
	var extension resolvers.ProjectExtension
	var project resolvers.Project

	if e.Matches("project:.*:status") {
		if x.DB.Where("id = ?", payload.ID).Find(&extension).RecordNotFound() {
			log.ErrorWithFields("extension not found", log.Fields{
				"id": payload.ID,
			})
			return fmt.Errorf(fmt.Sprintf("Could not handle ProjectExtension status event because ProjectExtension not found given payload id: %s.", payload.ID))
		}

		if x.DB.Where("id = ?", extension.ProjectID).Find(&project).RecordNotFound() {
			log.ErrorWithFields("project not found", log.Fields{
				"id": extension.ProjectID,
			})
			return fmt.Errorf(fmt.Sprintf("Could not handle ProjectExtension status event because Project not found given payload id: %s.", extension.ProjectID))
		}

		extension.State = transistor.GetState(string(e.State))
		extension.StateMessage = e.StateMessage

		if e.State == transistor.GetState("complete") {
			if len(e.Artifacts) > 0 {
				marshalledReArtifacts, err := json.Marshal(e.Artifacts)
				if err != nil {
					log.ErrorWithFields(err.Error(), log.Fields{})
				}
				extension.Artifacts = postgres.Jsonb{marshalledReArtifacts}
			}
		}

		x.DB.Save(&extension)

		wsPayload := plugins.WebsocketMsg{
			Event: fmt.Sprintf("projects/%s/%s/extensions", project.Slug, payload.Environment),
		}

		event := transistor.NewEvent(plugins.GetEventName("websocket"), transistor.GetAction("status"), wsPayload)
		event.AddArtifact("event", fmt.Sprintf("projects/%s/%s/extensions", project.Slug, payload.Environment), false)
		x.Events <- event
	}

	return nil
}

func (x *CodeAmp) ReleaseEventHandler(e transistor.Event) error {
	var err error
	payload := e.Payload.(plugins.Release)
	release := resolvers.Release{}
	releaseExtensions := []resolvers.ReleaseExtension{}

	if x.DB.Where("id = ?", payload.ID).First(&release).RecordNotFound() {
		log.InfoWithFields("release not found", log.Fields{
			"id": payload.ID,
		})
		return fmt.Errorf("release %s not found", payload.ID)
	}

	if e.Matches("release:create") {
		x.DB.Where("release_id = ?", release.Model.ID).Find(&releaseExtensions)

		for _, releaseExtension := range releaseExtensions {
			projectExtension := resolvers.ProjectExtension{}
			if x.DB.Where("id = ?", releaseExtension.ProjectExtensionID).Find(&projectExtension).RecordNotFound() {
				log.InfoWithFields("project extensions not found", log.Fields{
					"id": releaseExtension.ProjectExtensionID,
					"release_extension_id": releaseExtension.Model.ID,
				})
				return fmt.Errorf("project extension %s not found", releaseExtension.ProjectExtensionID)
			}

			extension := resolvers.Extension{}
			if x.DB.Where("id= ?", projectExtension.ExtensionID).Find(&extension).RecordNotFound() {
				log.InfoWithFields("extension not found", log.Fields{
					"id": projectExtension.Model.ID,
					"release_extension_id": releaseExtension.Model.ID,
				})
				return fmt.Errorf("extension %s not found", projectExtension.ExtensionID)
			}

			if plugins.Type(extension.Type) == plugins.GetType("workflow") {
				// check if the last release extension has the same
				// ServicesSignature and SecretsSignature. If so,
				// mark the action as completed before sending the event
				lastReleaseExtension := resolvers.ReleaseExtension{}
				artifacts := []transistor.Artifact{}

				eventAction := transistor.GetAction("create")
				eventState := transistor.GetState("waiting")
				eventStateMessage := ""

				// check if can cache workflows
				if !release.ForceRebuild && !x.DB.Where("project_extension_id = ? and services_signature = ? and secrets_signature = ? and feature_hash = ? and state in (?)", projectExtension.Model.ID, releaseExtension.ServicesSignature, releaseExtension.SecretsSignature, releaseExtension.FeatureHash, []string{"complete"}).Order("created_at desc").First(&lastReleaseExtension).RecordNotFound() {
					eventAction = transistor.GetAction("status")
					eventState = lastReleaseExtension.State
					eventStateMessage = lastReleaseExtension.StateMessage

					err := json.Unmarshal(lastReleaseExtension.Artifacts.RawMessage, &artifacts)
					if err != nil {
						log.Error(err.Error())
					}
				} else {
					artifacts, err = resolvers.ExtractArtifacts(projectExtension, extension, x.DB)
					if err != nil {
						log.Error(err.Error())
					}
				}

				payload := plugins.ReleaseExtension{
					ID:      releaseExtension.Model.ID.String(),
					Release: payload,
				}

				ev := transistor.NewEvent(transistor.EventName(fmt.Sprintf("release:%s", extension.Key)), eventAction, payload)
				ev.State = eventState
				ev.StateMessage = eventStateMessage
				ev.Artifacts = artifacts

				x.Events <- ev
			}
		}
	}
	return nil
}

func (x *CodeAmp) ReleaseExtensionEventHandler(e transistor.Event) error {
	payload := e.Payload.(plugins.ReleaseExtension)

	var releaseExtension resolvers.ReleaseExtension
	var release resolvers.Release

	if e.Matches("release:.*:status") {
		if x.DB.Where("id = ?", payload.Release.ID).Find(&release).RecordNotFound() {
			log.InfoWithFields("release", log.Fields{
				"id": payload.Release.ID,
			})
			return fmt.Errorf("Release %s not found", payload.Release.ID)
		}

		if x.DB.Where("id = ?", payload.ID).Find(&releaseExtension).RecordNotFound() {
			log.InfoWithFields("release extension not found", log.Fields{
				"id": payload.ID,
			})
			return fmt.Errorf("Release extension %s not found", payload.ID)
		}

		releaseExtension.State = e.State
		releaseExtension.StateMessage = e.StateMessage
		marshalledReArtifacts, err := json.Marshal(e.Artifacts)
		if err != nil {
			log.Error(err.Error(), log.Fields{})
			return err
		}

		releaseExtension.Artifacts = postgres.Jsonb{marshalledReArtifacts}
		x.DB.Save(&releaseExtension)

		if e.State == transistor.GetState("complete") {
			x.ReleaseExtensionCompleted(&releaseExtension)
		}

		if e.State == transistor.GetState("failed") {
			x.ReleaseFailed(&release, e.StateMessage)
		}
	}

	return nil
}

func (x *CodeAmp) GitSync(project *resolvers.Project) error {
	var feature resolvers.Feature
	var release resolvers.Release
	var headFeature resolvers.Feature
	hash := ""

	// Get latest release and deployed feature hash
	if x.DB.Where("project_id = ?", project.ID).Order("created_at DESC").First(&release).RecordNotFound() {
		// get latest feature if there is no releases
		x.DB.Where("project_id = ?", project.ID).Order("created_at DESC").First(&feature)
		hash = feature.Hash
	} else {
		if x.DB.Where("id = ?", release.HeadFeatureID).Find(&headFeature).RecordNotFound() {
			log.InfoWithFields("can not find head feature", log.Fields{
				"id": release.HeadFeatureID,
			})
		}
		hash = headFeature.Hash
	}

	// get branches of entire environments
	projectSettingsCollection := []resolvers.ProjectSettings{}
	if x.DB.Where("project_id = ?", project.Model.ID.String()).Find(&projectSettingsCollection).RecordNotFound() {
		payload := plugins.GitSync{
			Project: plugins.Project{
				ID:         project.Model.ID.String(),
				Repository: project.Repository,
			},
			Git: plugins.Git{
				Url:           project.GitUrl,
				Protocol:      project.GitProtocol,
				Branch:        "master",
				RsaPrivateKey: project.RsaPrivateKey,
				RsaPublicKey:  project.RsaPublicKey,
			},
			From: hash,
		}

		x.Events <- transistor.NewEvent(plugins.GetEventName("gitsync"), transistor.GetAction("create"), payload)
	} else {
		for _, projectSettings := range projectSettingsCollection {
			payload := plugins.GitSync{
				Project: plugins.Project{
					ID:         project.Model.ID.String(),
					Repository: project.Repository,
				},
				Git: plugins.Git{
					Url:           project.GitUrl,
					Protocol:      project.GitProtocol,
					Branch:        projectSettings.GitBranch,
					RsaPrivateKey: project.RsaPrivateKey,
					RsaPublicKey:  project.RsaPublicKey,
				},
				From: hash,
			}

			x.Events <- transistor.NewEvent(plugins.GetEventName("gitsync"), transistor.GetAction("create"), payload)
		}
	}

	return nil
}

func (x *CodeAmp) ReleaseExtensionCompleted(re *resolvers.ReleaseExtension) {
	project := resolvers.Project{}
	release := resolvers.Release{}
	environment := resolvers.Environment{}
	releaseExtensions := []resolvers.ReleaseExtension{}

	if x.DB.Where("id = ?", re.ReleaseID).First(&release).RecordNotFound() {
		log.ErrorWithFields("release not found", log.Fields{
			"releaseExtension": re,
		})
		return
	}

	if x.DB.Where("id = ?", release.ProjectID).First(&project).RecordNotFound() {
		log.ErrorWithFields("project not found", log.Fields{
			"release": release,
		})
		return
	}

	if x.DB.Where("release_id = ?", re.ReleaseID).Find(&releaseExtensions).RecordNotFound() {
		log.ErrorWithFields("release extensions not found", log.Fields{
			"releaseExtension": re,
		})
		return
	}

	if x.DB.Where("id = ?", release.EnvironmentID).First(&environment).RecordNotFound() {
		log.ErrorWithFields("Environment not found", log.Fields{
			"id": release.EnvironmentID,
		})
	}

	payload := plugins.WebsocketMsg{
		Event:   fmt.Sprintf("projects/%s/%s/releases/reCompleted", project.Slug, environment.Key),
		Payload: release,
	}
	event := transistor.NewEvent(plugins.GetEventName("websocket"), transistor.GetAction("status"), payload)
	event.AddArtifact("event", fmt.Sprintf("projects/%s/%s/releases/reCompleted", project.Slug, environment.Key), false)
	x.Events <- transistor.NewEvent(plugins.GetEventName("websocket"), transistor.GetAction("status"), payload)

	// loop through and check if all same-type elease extensions are completed
	done := true
	for _, releaseExtension := range releaseExtensions {
		if releaseExtension.Type == re.Type && releaseExtension.State != transistor.GetState("complete") {
			done = false
		}
	}

	if done {
		switch re.Type {
		case plugins.GetType("workflow"):
			x.WorkflowReleaseExtensionsCompleted(&release)
		case plugins.GetType("deployment"):
			x.ReleaseCompleted(&release)
		}
	}
}

func (x *CodeAmp) WorkflowReleaseExtensionsCompleted(release *resolvers.Release) {
	project := resolvers.Project{}
	if x.DB.Where("id = ?", release.ProjectID).First(&project).RecordNotFound() {
		log.InfoWithFields("project not found", log.Fields{
			"id": release.ProjectID,
		})
		return
	}

	headFeature := resolvers.Feature{}
	if x.DB.Where("id = ?", release.HeadFeatureID).First(&headFeature).RecordNotFound() {
		log.InfoWithFields("head feature not found", log.Fields{
			"id": release.HeadFeatureID,
		})
		return
	}

	tailFeature := resolvers.Feature{}
	if x.DB.Where("id = ?", release.TailFeatureID).First(&tailFeature).RecordNotFound() {
		log.InfoWithFields("tail feature not found", log.Fields{
			"id": release.TailFeatureID,
		})
		return
	}

	environment := resolvers.Environment{}
	if x.DB.Where("id = ?", release.EnvironmentID).First(&environment).RecordNotFound() {
		log.InfoWithFields("environment not found", log.Fields{
			"id": release.EnvironmentID,
		})
		return
	}

	user := resolvers.User{}
	if x.DB.Where("id = ?", release.UserID).First(&user).RecordNotFound() {
		log.InfoWithFields("user not found", log.Fields{
			"id": release.UserID,
		})
	}

	// get all branches relevant for the projec
	branch := "master"
	projectSettings := resolvers.ProjectSettings{}
	if x.DB.Where("environment_id = ? and project_id = ?", environment.Model.ID.String(),
		project.Model.ID.String()).First(&projectSettings).RecordNotFound() {
		log.WarnWithFields("no env project branch found", log.Fields{})
	} else {
		branch = projectSettings.GitBranch
	}

	var secrets []resolvers.Secret
	err := json.Unmarshal(release.Secrets.RawMessage, &secrets)
	if err != nil {
		log.Error(err.Error(), log.Fields{})
		return
	}

	var services []resolvers.Service
	err = json.Unmarshal(release.Services.RawMessage, &services)
	if err != nil {
		log.Error(err.Error(), log.Fields{})
		return
	}

	var pluginServices []plugins.Service
	for _, service := range services {
		var spec resolvers.ServiceSpec
		if x.DB.Where("id = ?", service.ServiceSpecID).First(&spec).RecordNotFound() {
			log.WarnWithFields("servicespec not found", log.Fields{
				"id": service.ServiceSpecID,
			})
			return
		}

		count, _ := strconv.ParseInt(service.Count, 10, 64)
		terminationGracePeriod, _ := strconv.ParseInt(spec.TerminationGracePeriod, 10, 64)

		listeners := []plugins.Listener{}
		for _, l := range service.Ports {
			p, err := strconv.ParseInt(l.Port, 10, 32)
			if err != nil {
				panic(err)
			}
			listener := plugins.Listener{
				Port:     int32(p),
				Protocol: l.Protocol,
			}
			listeners = append(listeners, listener)
		}

		pluginServices = append(pluginServices, plugins.Service{
			ID:        service.Model.ID.String(),
			Action:    transistor.GetAction("create"),
			State:     transistor.GetState("waiting"),
			Name:      service.Name,
			Command:   service.Command,
			Listeners: listeners,
			Replicas:  count,
			Spec: plugins.ServiceSpec{
				ID:                            spec.Model.ID.String(),
				CpuRequest:                    fmt.Sprintf("%sm", spec.CpuRequest),
				CpuLimit:                      fmt.Sprintf("%sm", spec.CpuLimit),
				MemoryRequest:                 fmt.Sprintf("%sMi", spec.MemoryRequest),
				MemoryLimit:                   fmt.Sprintf("%sMi", spec.MemoryLimit),
				TerminationGracePeriodSeconds: terminationGracePeriod,
			},
			Type: string(service.Type),
		})
	}

	var pluginSecrets []plugins.Secret
	for _, secret := range secrets {
		pluginSecrets = append(pluginSecrets, plugins.Secret{
			Key:   secret.Key,
			Value: secret.Value.Value,
			Type:  secret.Type,
		})
	}

	// insert CodeAmp envs
	slugSecret := plugins.Secret{
		Key:   "CODEAMP_SLUG",
		Value: project.Slug,
		Type:  plugins.GetType("env"),
	}
	pluginSecrets = append(pluginSecrets, slugSecret)

	hashSecret := plugins.Secret{
		Key:   "CODEAMP_HASH",
		Value: headFeature.Hash[0:7],
		Type:  plugins.GetType("env"),
	}
	pluginSecrets = append(pluginSecrets, hashSecret)

	timeSecret := plugins.Secret{
		Key:   "CODEAMP_CREATED_AT",
		Value: time.Now().Format(time.RFC3339),
		Type:  plugins.GetType("env"),
	}
	pluginSecrets = append(pluginSecrets, timeSecret)

	// insert Codeflow envs - remove later
	_slugSecret := plugins.Secret{
		Key:   "CODEFLOW_SLUG",
		Value: project.Slug,
		Type:  plugins.GetType("env"),
	}
	pluginSecrets = append(pluginSecrets, _slugSecret)

	_hashSecret := plugins.Secret{
		Key:   "CODEFLOW_HASH",
		Value: headFeature.Hash[0:7],
		Type:  plugins.GetType("env"),
	}
	pluginSecrets = append(pluginSecrets, _hashSecret)

	_timeSecret := plugins.Secret{
		Key:   "CODEFLOW_CREATED_AT",
		Value: time.Now().Format(time.RFC3339),
		Type:  plugins.GetType("env"),
	}
	pluginSecrets = append(pluginSecrets, _timeSecret)

	releaseExtensionDeploymentsCount := 0
	releaseExtensions := []resolvers.ReleaseExtension{}
	artifacts := []transistor.Artifact{}

	x.DB.Where("release_id = ?", release.Model.ID).Find(&releaseExtensions)
	for _, releaseExtension := range releaseExtensions {
		// collect workflow artifacts
		if releaseExtension.Type == plugins.GetType("workflow") {
			projectExtension := resolvers.ProjectExtension{}
			if x.DB.Where("id = ?", releaseExtension.ProjectExtensionID).Find(&projectExtension).RecordNotFound() {
				log.WarnWithFields("project extensions not found", log.Fields{
					"id": releaseExtension.ProjectExtensionID,
					"release_extension_id": releaseExtension.Model.ID,
				})
				return
			}

			extension := resolvers.Extension{}
			if x.DB.Where("id= ?", projectExtension.ExtensionID).Find(&extension).RecordNotFound() {
				log.WarnWithFields("extension not found", log.Fields{
					"id": projectExtension.Model.ID,
					"release_extension_id": releaseExtension.Model.ID,
				})
				return
			}

			var unmarshalledArtifacts []transistor.Artifact
			err := json.Unmarshal(releaseExtension.Artifacts.RawMessage, &unmarshalledArtifacts)
			if err != nil {
				log.ErrorWithFields(err.Error(), log.Fields{})
				return
			}

			for _, artifact := range unmarshalledArtifacts {
				artifact.Source = extension.Key
				artifacts = append(artifacts, artifact)
			}
		}
	}

	for _, releaseExtension := range releaseExtensions {
		releaseExtensionAction := transistor.GetAction("create")
		if releaseExtension.Type == plugins.GetType("deployment") {
			_artifacts := artifacts

			// Fail deployment if the release is in a failed state
			if release.State == transistor.GetState("failed") {
				releaseExtensionAction = transistor.GetAction("status")
				releaseExtension.State = transistor.GetState("failed")
				releaseExtension.StateMessage = release.StateMessage
			}

			projectExtension := resolvers.ProjectExtension{}
			if x.DB.Where("id = ?", releaseExtension.ProjectExtensionID).Find(&projectExtension).RecordNotFound() {
				log.WarnWithFields("project extensions not found", log.Fields{
					"id": releaseExtension.ProjectExtensionID,
					"release_extension_id": releaseExtension.Model.ID,
				})
				return
			}

			extension := resolvers.Extension{}
			if x.DB.Where("id= ?", projectExtension.ExtensionID).Find(&extension).RecordNotFound() {
				log.WarnWithFields("extension not found", log.Fields{
					"id": projectExtension.Model.ID,
					"release_extension_id": releaseExtension.Model.ID,
				})
				return
			}

			projectExtensionArtifacts, err := resolvers.ExtractArtifacts(projectExtension, extension, x.DB)
			if err != nil {
				log.Error(err.Error())
			}

			for _, artifact := range projectExtensionArtifacts {
				_artifacts = append(_artifacts, artifact)
			}

			releaseExtensionEvent := plugins.ReleaseExtension{
				ID: releaseExtension.Model.ID.String(),
				Release: plugins.Release{
					ID:          release.Model.ID.String(),
					Environment: environment.Key,
					HeadFeature: plugins.Feature{
						Hash:       headFeature.Hash,
						ParentHash: headFeature.ParentHash,
						User:       headFeature.User,
						Message:    headFeature.Message,
						Created:    headFeature.Created,
					},
					TailFeature: plugins.Feature{
						ID:         tailFeature.Model.ID.String(),
						Hash:       tailFeature.Hash,
						ParentHash: tailFeature.ParentHash,
						User:       tailFeature.User,
						Message:    tailFeature.Message,
						Created:    tailFeature.Created,
					},
					User: user.Email,
					Project: plugins.Project{
						ID:         project.Model.ID.String(),
						Slug:       project.Slug,
						Repository: project.Repository,
					},
					Git: plugins.Git{
						Url:           project.GitUrl,
						Branch:        branch,
						RsaPrivateKey: project.RsaPrivateKey,
					},
					Secrets:  pluginSecrets,
					Services: pluginServices,
				},
			}

			ev := transistor.NewEvent(transistor.EventName(fmt.Sprintf("release:%s", extension.Key)), releaseExtensionAction, releaseExtensionEvent)
			ev.Artifacts = _artifacts
			x.Events <- ev

			releaseExtensionDeploymentsCount++
		}
	}

	if releaseExtensionDeploymentsCount == 0 {
		x.ReleaseCompleted(release)
	}
}

func (x *CodeAmp) RunQueuedReleases(release *resolvers.Release) error {
	var nextQueuedRelease resolvers.Release

	if x.DB.Where("id != ? and state = ? and project_id = ? and environment_id = ? and created_at > ?", release.Model.ID, "waiting", release.ProjectID, release.EnvironmentID, release.CreatedAt).Order("created_at asc").First(&nextQueuedRelease).RecordNotFound() {
		log.WarnWithFields("No queued releases found.", log.Fields{
			"id":             release.Model.ID,
			"state":          "waiting",
			"project_id":     release.ProjectID,
			"environment_id": release.EnvironmentID,
			"created_at":     release.CreatedAt,
		})
		return nil
	}

	var project resolvers.Project
	var services []resolvers.Service
	var secrets []resolvers.Secret

	projectSecrets := []resolvers.Secret{}
	// get all the env vars related to this release and store
	x.DB.Where("environment_id = ? AND project_id = ? AND scope = ?", nextQueuedRelease.EnvironmentID, nextQueuedRelease.ProjectID, "project").Find(&projectSecrets)
	for _, secret := range projectSecrets {
		var secretValue resolvers.SecretValue
		x.DB.Where("secret_id = ?", secret.Model.ID).Order("created_at desc").First(&secretValue)
		secret.Value = secretValue
		secrets = append(secrets, secret)
	}

	globalSecrets := []resolvers.Secret{}
	x.DB.Where("environment_id = ? AND scope = ?", nextQueuedRelease.EnvironmentID, "global").Find(&globalSecrets)
	for _, secret := range globalSecrets {
		var secretValue resolvers.SecretValue
		x.DB.Where("secret_id = ?", secret.Model.ID).Order("created_at desc").First(&secretValue)
		secret.Value = secretValue
		secrets = append(secrets, secret)
	}

	x.DB.Where("project_id = ? and environment_id = ?", nextQueuedRelease.ProjectID, nextQueuedRelease.EnvironmentID).Find(&services)
	if len(services) == 0 {
		log.WarnWithFields("no services found", log.Fields{
			"project_id": nextQueuedRelease.ProjectID,
		})
	}

	if x.DB.Where("id = ?", nextQueuedRelease.ProjectID).First(&project).RecordNotFound() {
		log.WarnWithFields("project not found", log.Fields{
			"id": nextQueuedRelease.ProjectID,
		})
		return nil
	}

	for i, service := range services {
		ports := []resolvers.ServicePort{}
		x.DB.Where("service_id = ?", service.Model.ID).Find(&ports)
		services[i].Ports = ports
	}

	if x.DB.Where("id = ?", nextQueuedRelease.ProjectID).First(&project).RecordNotFound() {
		log.WarnWithFields("project not found", log.Fields{
			"id": nextQueuedRelease.ProjectID,
		})
		return nil
	}

	// get all branches relevant for the project
	var branch string
	var projectSettings resolvers.ProjectSettings

	if x.DB.Where("environment_id = ? and project_id = ?", nextQueuedRelease.EnvironmentID, nextQueuedRelease.ProjectID).First(&projectSettings).RecordNotFound() {
		log.WarnWithFields("no env project branch found", log.Fields{})
	} else {
		branch = projectSettings.GitBranch
	}

	var environment resolvers.Environment
	if x.DB.Where("id = ?", nextQueuedRelease.EnvironmentID).Find(&environment).RecordNotFound() {
		log.WarnWithFields("no env found", log.Fields{
			"id": nextQueuedRelease.EnvironmentID,
		})
		return nil
	}

	var headFeature resolvers.Feature
	if x.DB.Where("id = ?", nextQueuedRelease.HeadFeatureID).First(&headFeature).RecordNotFound() {
		log.WarnWithFields("head feature not found", log.Fields{
			"id": nextQueuedRelease.HeadFeatureID,
		})
		return nil
	}

	var tailFeature resolvers.Feature
	if x.DB.Where("id = ?", nextQueuedRelease.TailFeatureID).First(&tailFeature).RecordNotFound() {
		log.WarnWithFields("tail feature not found", log.Fields{
			"id": nextQueuedRelease.TailFeatureID,
		})
		return nil
	}

	var pluginServices []plugins.Service
	for _, service := range services {
		var spec resolvers.ServiceSpec
		if x.DB.Where("id = ?", service.ServiceSpecID).First(&spec).RecordNotFound() {
			log.WarnWithFields("servicespec not found", log.Fields{
				"id": service.ServiceSpecID,
			})
			return nil
		}

		count, _ := strconv.ParseInt(service.Count, 10, 64)
		terminationGracePeriod, _ := strconv.ParseInt(spec.TerminationGracePeriod, 10, 64)

		listeners := []plugins.Listener{}
		for _, l := range service.Ports {
			p, err := strconv.ParseInt(l.Port, 10, 32)
			if err != nil {
				panic(err)
			}
			listener := plugins.Listener{
				Port:     int32(p),
				Protocol: l.Protocol,
			}
			listeners = append(listeners, listener)
		}

		pluginServices = append(pluginServices, plugins.Service{
			ID:        service.Model.ID.String(),
			Action:    transistor.GetAction("create"),
			State:     transistor.GetState("waiting"),
			Name:      service.Name,
			Command:   service.Command,
			Listeners: listeners,
			Replicas:  count,
			Spec: plugins.ServiceSpec{
				ID:                            spec.Model.ID.String(),
				CpuRequest:                    fmt.Sprintf("%sm", spec.CpuRequest),
				CpuLimit:                      fmt.Sprintf("%sm", spec.CpuLimit),
				MemoryRequest:                 fmt.Sprintf("%sMi", spec.MemoryRequest),
				MemoryLimit:                   fmt.Sprintf("%sMi", spec.MemoryLimit),
				TerminationGracePeriodSeconds: terminationGracePeriod,
			},
			Type: string(service.Type),
		})
	}

	var pluginSecrets []plugins.Secret
	for _, secret := range secrets {
		pluginSecrets = append(pluginSecrets, plugins.Secret{
			Key:   secret.Key,
			Value: secret.Value.Value,
			Type:  secret.Type,
		})
	}

	// insert CodeAmp envs
	slugSecret := plugins.Secret{
		Key:   "CODEAMP_SLUG",
		Value: project.Slug,
		Type:  plugins.GetType("env"),
	}
	pluginSecrets = append(pluginSecrets, slugSecret)

	hashSecret := plugins.Secret{
		Key:   "CODEAMP_HASH",
		Value: headFeature.Hash[0:7],
		Type:  plugins.GetType("env"),
	}
	pluginSecrets = append(pluginSecrets, hashSecret)

	timeSecret := plugins.Secret{
		Key:   "CODEAMP_CREATED_AT",
		Value: time.Now().Format(time.RFC3339),
		Type:  plugins.GetType("env"),
	}
	pluginSecrets = append(pluginSecrets, timeSecret)

	// insert Codeflow envs - remove later
	_slugSecret := plugins.Secret{
		Key:   "CODEFLOW_SLUG",
		Value: project.Slug,
		Type:  plugins.GetType("env"),
	}
	pluginSecrets = append(pluginSecrets, _slugSecret)

	_hashSecret := plugins.Secret{
		Key:   "CODEFLOW_HASH",
		Value: headFeature.Hash[0:7],
		Type:  plugins.GetType("env"),
	}
	pluginSecrets = append(pluginSecrets, _hashSecret)

	_timeSecret := plugins.Secret{
		Key:   "CODEFLOW_CREATED_AT",
		Value: time.Now().Format(time.RFC3339),
		Type:  plugins.GetType("env"),
	}
	pluginSecrets = append(pluginSecrets, _timeSecret)

	releaseEvent := plugins.Release{
		ID:          nextQueuedRelease.Model.ID.String(),
		Environment: environment.Key,
		HeadFeature: plugins.Feature{
			ID:         headFeature.Model.ID.String(),
			Hash:       headFeature.Hash,
			ParentHash: headFeature.ParentHash,
			User:       headFeature.User,
			Message:    headFeature.Message,
			Created:    headFeature.Created,
		},
		TailFeature: plugins.Feature{
			ID:         tailFeature.Model.ID.String(),
			Hash:       tailFeature.Hash,
			ParentHash: tailFeature.ParentHash,
			User:       tailFeature.User,
			Message:    tailFeature.Message,
			Created:    tailFeature.Created,
		},
		User: nextQueuedRelease.User.Email,
		Project: plugins.Project{
			ID:         project.Model.ID.String(),
			Slug:       project.Slug,
			Repository: project.Repository,
		},
		Git: plugins.Git{
			Url:           project.GitUrl,
			Branch:        branch,
			RsaPrivateKey: project.RsaPrivateKey,
		},
		Secrets: pluginSecrets,
	}

	x.Events <- transistor.NewEvent(plugins.GetEventName("release"), transistor.GetAction("create"), releaseEvent)
	return nil
}

func (x *CodeAmp) ReleaseFailed(release *resolvers.Release, stateMessage string) {
	release.State = transistor.GetState("failed")
	release.StateMessage = stateMessage
	project := resolvers.Project{}
	environment := resolvers.Environment{}
	x.DB.Save(release)

	releaseExtensions := []resolvers.ReleaseExtension{}
	x.DB.Where("release_id = ? AND state <> ?", release.Model.ID, transistor.GetState("complete")).Find(&releaseExtensions)
	for _, re := range releaseExtensions {
		re.State = transistor.GetState("failed")
		x.DB.Save(&re)
	}

	if x.DB.Where("id = ?", release.EnvironmentID).First(&environment).RecordNotFound() {
		log.WarnWithFields("Environment not found", log.Fields{
			"id": release.EnvironmentID,
		})
	}

	if x.DB.Where("id = ?", release.ProjectID).First(&project).RecordNotFound() {
		log.WarnWithFields("project not found", log.Fields{
			"release": release,
		})
	}

	x.SendNotifications("FAILED", release, &project)

	payload := plugins.WebsocketMsg{
		Event:   fmt.Sprintf("projects/%s/%s/releases", project.Slug, environment.Key),
		Payload: release,
	}

	event := transistor.NewEvent(plugins.GetEventName("websocket"), transistor.GetAction("status"), payload)
	event.AddArtifact("event", fmt.Sprintf("projects/%s/%s/releases", project.Slug, environment.Key), false)
	x.Events <- event

	x.RunQueuedReleases(release)
}

func (x *CodeAmp) ReleaseCompleted(release *resolvers.Release) {
	project := resolvers.Project{}
	environment := resolvers.Environment{}

	if x.DB.Where("id = ?", release.ProjectID).First(&project).RecordNotFound() {
		log.WarnWithFields("project not found", log.Fields{
			"release": release,
		})
	}

	if x.DB.Where("id = ?", release.EnvironmentID).First(&environment).RecordNotFound() {
		log.WarnWithFields("Environment not found", log.Fields{
			"id": release.EnvironmentID,
		})
	}

	// mark release as complete
	release.State = transistor.GetState("complete")
	release.StateMessage = "Completed"

	x.DB.Save(release)

	x.SendNotifications("SUCCESS", release, &project)

	payload := plugins.WebsocketMsg{
		Event:   fmt.Sprintf("projects/%s/%s/releases", project.Slug, environment.Key),
		Payload: release,
	}
	event := transistor.NewEvent(plugins.GetEventName("websocket"), transistor.GetAction("status"), payload)
	event.AddArtifact("event", fmt.Sprintf("projects/%s/%s/releases", project.Slug, environment.Key), false)
	x.Events <- event

	x.RunQueuedReleases(release)
}

// SendNotifications dispatches notification events to registered project extension of type notification
func (x *CodeAmp) SendNotifications(releaseState string, release *resolvers.Release, project *resolvers.Project) error {
	var projectExtensions []resolvers.ProjectExtension

	environment := resolvers.Environment{}
	if x.DB.Where("id = ?", release.EnvironmentID).First(&environment).RecordNotFound() {
		log.InfoWithFields("environment not found", log.Fields{
			"id": release.EnvironmentID,
		})
		return fmt.Errorf("environment not found")
	}

	if x.DB.Where("project_id = ? and environment_id = ?", project.ID, environment.ID).Find(&projectExtensions).RecordNotFound() {
		log.InfoWithFields("project not found", log.Fields{
			"id": project.ID,
		})
		return fmt.Errorf("project not found")
	}

	var headFeature resolvers.Feature
	if x.DB.Where("id = ?", release.HeadFeatureID).First(&headFeature).RecordNotFound() {
		log.WarnWithFields("head feature not found", log.Fields{
			"id": release.HeadFeatureID,
		})
		return nil
	}

	var tailFeature resolvers.Feature
	if x.DB.Where("id = ?", release.TailFeatureID).First(&tailFeature).RecordNotFound() {
		log.WarnWithFields("tail feature not found", log.Fields{
			"id": release.TailFeatureID,
		})
		return nil
	}

	projectSettings := resolvers.ProjectSettings{}
	if x.DB.Where("environment_id = ? and project_id = ?", environment.Model.ID.String(),
		project.Model.ID.String()).First(&projectSettings).RecordNotFound() {
		log.WarnWithFields("no env project branch found", log.Fields{})
	}

	user := resolvers.User{}
	if x.DB.Where("id = ?", release.UserID).First(&user).RecordNotFound() {
		log.InfoWithFields("user not found", log.Fields{
			"id": release.UserID,
		})
	}

	projectModel := plugins.Project{
		ID:         project.Model.ID.String(),
		Slug:       project.Slug,
		Repository: project.Repository,
	}

	for _, pe := range projectExtensions {
		extension := resolvers.Extension{}
		if x.DB.Where("id = ? and type = ?", pe.ExtensionID, plugins.GetType("notification")).Find(&extension).RecordNotFound() == false {

			projectExtensionArtifacts, _ := resolvers.ExtractArtifacts(pe, extension, x.DB)
			_artifacts := []transistor.Artifact{}

			for _, artifact := range projectExtensionArtifacts {
				_artifacts = append(_artifacts, artifact)
			}

			notificationEvent := plugins.NotificationExtension{
				ID: pe.Model.ID.String(),
				Release: plugins.Release{
					ID:          release.Model.ID.String(),
					Environment: environment.Key,
					HeadFeature: plugins.Feature{
						Hash:       headFeature.Hash,
						ParentHash: headFeature.ParentHash,
						User:       headFeature.User,
						Message:    headFeature.Message,
						Created:    headFeature.Created,
					},
					TailFeature: plugins.Feature{
						ID:         tailFeature.Model.ID.String(),
						Hash:       tailFeature.Hash,
						ParentHash: tailFeature.ParentHash,
						User:       tailFeature.User,
						Message:    tailFeature.Message,
						Created:    tailFeature.Created,
					},
					User:    user.Email,
					Project: projectModel,
					Git: plugins.Git{
						Url:           project.GitUrl,
						Branch:        projectSettings.GitBranch,
						RsaPrivateKey: project.RsaPrivateKey,
					},
				},
				Project:     projectModel,
				Environment: environment.Key,
			}

			event := transistor.NewEvent(transistor.EventName(fmt.Sprintf("%s:notify", extension.Key)), transistor.GetAction("status"), notificationEvent)
			event.Artifacts = _artifacts
			event.AddArtifact("MESSAGE", releaseState, false)
			x.Events <- event
		}
	}

	return nil
>>>>>>> 5ea41ee2
}<|MERGE_RESOLUTION|>--- conflicted
+++ resolved
@@ -202,950 +202,15 @@
 	}
 
 	return nil
-<<<<<<< HEAD
-=======
-}
-
-func (x *CodeAmp) HeartBeatEventHandler(e transistor.Event) {
-	payload := e.Payload.(plugins.HeartBeat)
-
-	var projects []resolvers.Project
-
-	x.DB.Find(&projects)
-	for _, project := range projects {
-		switch payload.Tick {
-		case "minute":
-			x.GitSync(&project)
-		}
-	}
-}
-
-func (x *CodeAmp) GitSyncEventHandler(e transistor.Event) error {
-	payload := e.Payload.(plugins.GitSync)
-
-	var project resolvers.Project
-	var environment resolvers.Environment
-	var projectSettings []resolvers.ProjectSettings
-
-	if e.State == transistor.GetState("complete") {
-		if x.DB.Where("repository = ?", payload.Project.Repository).First(&project).RecordNotFound() {
-			log.ErrorWithFields("project not found", log.Fields{
-				"repository": payload.Project.Repository,
-			})
-			return nil
-		}
-
-		for _, commit := range payload.Commits {
-			var feature resolvers.Feature
-			if x.DB.Where("project_id = ? AND hash = ?", project.ID, commit.Hash).First(&feature).RecordNotFound() {
-				feature = resolvers.Feature{
-					ProjectID:  project.ID,
-					Message:    commit.Message,
-					User:       commit.User,
-					Hash:       commit.Hash,
-					ParentHash: commit.ParentHash,
-					Ref:        commit.Ref,
-					Created:    commit.Created,
-				}
-
-				x.DB.Save(&feature)
-
-				if commit.Head {
-					if x.DB.Where("continuous_deploy = ? and project_id = ?", true, project.Model.ID).Find(&projectSettings).RecordNotFound() {
-						log.ErrorWithFields("No continuous deploys found", log.Fields{
-							"continuous_deploy": true,
-							"project_id":        project.Model.ID,
-						})
-					} else {
-						// call CreateRelease for each env that has cd turned on
-						for _, setting := range projectSettings {
-							if setting.ContinuousDeploy && fmt.Sprintf("refs/heads/%s", setting.GitBranch) == feature.Ref {
-								adminContext := context.WithValue(context.Background(), "jwt", resolvers.Claims{
-									UserID:      uuid.FromStringOrNil("codeamp").String(),
-									Email:       "codeamp",
-									Permissions: []string{"admin"},
-								})
-
-								x.Resolver.CreateRelease(adminContext, &struct{ Release *resolvers.ReleaseInput }{
-									Release: &resolvers.ReleaseInput{
-										HeadFeatureID: feature.Model.ID.String(),
-										ProjectID:     setting.ProjectID.String(),
-										EnvironmentID: setting.EnvironmentID.String(),
-									},
-								})
-							}
-
-							if x.DB.Where("id = ?", setting.EnvironmentID).First(&environment).RecordNotFound() {
-								log.ErrorWithFields("Environment not found", log.Fields{
-									"id": setting.EnvironmentID,
-								})
-							}
-
-							payload := plugins.WebsocketMsg{
-								Event: fmt.Sprintf("projects/%s/%s/features", project.Slug, environment.Key),
-							}
-							event := transistor.NewEvent(plugins.GetEventName("websocket"), transistor.GetAction("status"), payload)
-							event.AddArtifact("event", fmt.Sprintf("projects/%s/%s/features", project.Slug, environment.Key), false)
-							x.Events <- event
-						}
-					}
-				}
-			} else {
-				log.WarnWithFields("feature already exists", log.Fields{
-					"repository": commit.Repository,
-					"hash":       commit.Hash,
-				})
-			}
-		}
-	}
-
-	return nil
-}
-
-func (x *CodeAmp) WebsocketMsgEventHandler(e transistor.Event) error {
-	payload := e.Payload.(plugins.WebsocketMsg)
-
-	if payload.Channel == "" {
-		payload.Channel = "general"
-	}
-
-	x.SocketIO.BroadcastTo(payload.Channel, payload.Event, payload.Payload, nil)
-
-	return nil
-}
-
-func (x *CodeAmp) ProjectExtensionEventHandler(e transistor.Event) error {
-	payload := e.Payload.(plugins.ProjectExtension)
-	var extension resolvers.ProjectExtension
-	var project resolvers.Project
-
-	if e.Matches("project:.*:status") {
-		if x.DB.Where("id = ?", payload.ID).Find(&extension).RecordNotFound() {
-			log.ErrorWithFields("extension not found", log.Fields{
-				"id": payload.ID,
-			})
-			return fmt.Errorf(fmt.Sprintf("Could not handle ProjectExtension status event because ProjectExtension not found given payload id: %s.", payload.ID))
-		}
-
-		if x.DB.Where("id = ?", extension.ProjectID).Find(&project).RecordNotFound() {
-			log.ErrorWithFields("project not found", log.Fields{
-				"id": extension.ProjectID,
-			})
-			return fmt.Errorf(fmt.Sprintf("Could not handle ProjectExtension status event because Project not found given payload id: %s.", extension.ProjectID))
-		}
-
-		extension.State = transistor.GetState(string(e.State))
-		extension.StateMessage = e.StateMessage
-
-		if e.State == transistor.GetState("complete") {
-			if len(e.Artifacts) > 0 {
-				marshalledReArtifacts, err := json.Marshal(e.Artifacts)
-				if err != nil {
-					log.ErrorWithFields(err.Error(), log.Fields{})
-				}
-				extension.Artifacts = postgres.Jsonb{marshalledReArtifacts}
-			}
-		}
-
-		x.DB.Save(&extension)
+}
 
 		wsPayload := plugins.WebsocketMsg{
 			Event: fmt.Sprintf("projects/%s/%s/extensions", project.Slug, payload.Environment),
 		}
 
 		event := transistor.NewEvent(plugins.GetEventName("websocket"), transistor.GetAction("status"), wsPayload)
-		event.AddArtifact("event", fmt.Sprintf("projects/%s/%s/extensions", project.Slug, payload.Environment), false)
-		x.Events <- event
-	}
-
-	return nil
-}
-
-func (x *CodeAmp) ReleaseEventHandler(e transistor.Event) error {
-	var err error
-	payload := e.Payload.(plugins.Release)
-	release := resolvers.Release{}
-	releaseExtensions := []resolvers.ReleaseExtension{}
-
-	if x.DB.Where("id = ?", payload.ID).First(&release).RecordNotFound() {
-		log.InfoWithFields("release not found", log.Fields{
-			"id": payload.ID,
-		})
-		return fmt.Errorf("release %s not found", payload.ID)
-	}
-
-	if e.Matches("release:create") {
-		x.DB.Where("release_id = ?", release.Model.ID).Find(&releaseExtensions)
-
-		for _, releaseExtension := range releaseExtensions {
-			projectExtension := resolvers.ProjectExtension{}
-			if x.DB.Where("id = ?", releaseExtension.ProjectExtensionID).Find(&projectExtension).RecordNotFound() {
-				log.InfoWithFields("project extensions not found", log.Fields{
-					"id": releaseExtension.ProjectExtensionID,
-					"release_extension_id": releaseExtension.Model.ID,
-				})
-				return fmt.Errorf("project extension %s not found", releaseExtension.ProjectExtensionID)
-			}
-
-			extension := resolvers.Extension{}
-			if x.DB.Where("id= ?", projectExtension.ExtensionID).Find(&extension).RecordNotFound() {
-				log.InfoWithFields("extension not found", log.Fields{
-					"id": projectExtension.Model.ID,
-					"release_extension_id": releaseExtension.Model.ID,
-				})
-				return fmt.Errorf("extension %s not found", projectExtension.ExtensionID)
-			}
-
-			if plugins.Type(extension.Type) == plugins.GetType("workflow") {
-				// check if the last release extension has the same
-				// ServicesSignature and SecretsSignature. If so,
-				// mark the action as completed before sending the event
-				lastReleaseExtension := resolvers.ReleaseExtension{}
-				artifacts := []transistor.Artifact{}
-
-				eventAction := transistor.GetAction("create")
-				eventState := transistor.GetState("waiting")
-				eventStateMessage := ""
-
-				// check if can cache workflows
-				if !release.ForceRebuild && !x.DB.Where("project_extension_id = ? and services_signature = ? and secrets_signature = ? and feature_hash = ? and state in (?)", projectExtension.Model.ID, releaseExtension.ServicesSignature, releaseExtension.SecretsSignature, releaseExtension.FeatureHash, []string{"complete"}).Order("created_at desc").First(&lastReleaseExtension).RecordNotFound() {
-					eventAction = transistor.GetAction("status")
-					eventState = lastReleaseExtension.State
-					eventStateMessage = lastReleaseExtension.StateMessage
-
-					err := json.Unmarshal(lastReleaseExtension.Artifacts.RawMessage, &artifacts)
-					if err != nil {
-						log.Error(err.Error())
-					}
-				} else {
-					artifacts, err = resolvers.ExtractArtifacts(projectExtension, extension, x.DB)
-					if err != nil {
-						log.Error(err.Error())
-					}
-				}
-
-				payload := plugins.ReleaseExtension{
-					ID:      releaseExtension.Model.ID.String(),
-					Release: payload,
-				}
-
-				ev := transistor.NewEvent(transistor.EventName(fmt.Sprintf("release:%s", extension.Key)), eventAction, payload)
-				ev.State = eventState
-				ev.StateMessage = eventStateMessage
-				ev.Artifacts = artifacts
-
-				x.Events <- ev
-			}
-		}
-	}
-	return nil
-}
-
-func (x *CodeAmp) ReleaseExtensionEventHandler(e transistor.Event) error {
-	payload := e.Payload.(plugins.ReleaseExtension)
-
-	var releaseExtension resolvers.ReleaseExtension
-	var release resolvers.Release
-
-	if e.Matches("release:.*:status") {
-		if x.DB.Where("id = ?", payload.Release.ID).Find(&release).RecordNotFound() {
-			log.InfoWithFields("release", log.Fields{
-				"id": payload.Release.ID,
-			})
-			return fmt.Errorf("Release %s not found", payload.Release.ID)
-		}
-
-		if x.DB.Where("id = ?", payload.ID).Find(&releaseExtension).RecordNotFound() {
-			log.InfoWithFields("release extension not found", log.Fields{
-				"id": payload.ID,
-			})
-			return fmt.Errorf("Release extension %s not found", payload.ID)
-		}
-
-		releaseExtension.State = e.State
-		releaseExtension.StateMessage = e.StateMessage
-		marshalledReArtifacts, err := json.Marshal(e.Artifacts)
-		if err != nil {
-			log.Error(err.Error(), log.Fields{})
-			return err
-		}
-
-		releaseExtension.Artifacts = postgres.Jsonb{marshalledReArtifacts}
-		x.DB.Save(&releaseExtension)
-
-		if e.State == transistor.GetState("complete") {
-			x.ReleaseExtensionCompleted(&releaseExtension)
-		}
-
-		if e.State == transistor.GetState("failed") {
-			x.ReleaseFailed(&release, e.StateMessage)
-		}
-	}
-
-	return nil
-}
-
-func (x *CodeAmp) GitSync(project *resolvers.Project) error {
-	var feature resolvers.Feature
-	var release resolvers.Release
-	var headFeature resolvers.Feature
-	hash := ""
-
-	// Get latest release and deployed feature hash
-	if x.DB.Where("project_id = ?", project.ID).Order("created_at DESC").First(&release).RecordNotFound() {
-		// get latest feature if there is no releases
-		x.DB.Where("project_id = ?", project.ID).Order("created_at DESC").First(&feature)
-		hash = feature.Hash
-	} else {
-		if x.DB.Where("id = ?", release.HeadFeatureID).Find(&headFeature).RecordNotFound() {
-			log.InfoWithFields("can not find head feature", log.Fields{
-				"id": release.HeadFeatureID,
-			})
-		}
-		hash = headFeature.Hash
-	}
-
-	// get branches of entire environments
-	projectSettingsCollection := []resolvers.ProjectSettings{}
-	if x.DB.Where("project_id = ?", project.Model.ID.String()).Find(&projectSettingsCollection).RecordNotFound() {
-		payload := plugins.GitSync{
-			Project: plugins.Project{
-				ID:         project.Model.ID.String(),
-				Repository: project.Repository,
-			},
-			Git: plugins.Git{
-				Url:           project.GitUrl,
-				Protocol:      project.GitProtocol,
-				Branch:        "master",
-				RsaPrivateKey: project.RsaPrivateKey,
-				RsaPublicKey:  project.RsaPublicKey,
-			},
-			From: hash,
-		}
-
-		x.Events <- transistor.NewEvent(plugins.GetEventName("gitsync"), transistor.GetAction("create"), payload)
-	} else {
-		for _, projectSettings := range projectSettingsCollection {
-			payload := plugins.GitSync{
-				Project: plugins.Project{
-					ID:         project.Model.ID.String(),
-					Repository: project.Repository,
-				},
-				Git: plugins.Git{
-					Url:           project.GitUrl,
-					Protocol:      project.GitProtocol,
-					Branch:        projectSettings.GitBranch,
-					RsaPrivateKey: project.RsaPrivateKey,
-					RsaPublicKey:  project.RsaPublicKey,
-				},
-				From: hash,
-			}
-
-			x.Events <- transistor.NewEvent(plugins.GetEventName("gitsync"), transistor.GetAction("create"), payload)
-		}
-	}
-
-	return nil
-}
-
-func (x *CodeAmp) ReleaseExtensionCompleted(re *resolvers.ReleaseExtension) {
-	project := resolvers.Project{}
-	release := resolvers.Release{}
-	environment := resolvers.Environment{}
-	releaseExtensions := []resolvers.ReleaseExtension{}
-
-	if x.DB.Where("id = ?", re.ReleaseID).First(&release).RecordNotFound() {
-		log.ErrorWithFields("release not found", log.Fields{
-			"releaseExtension": re,
-		})
-		return
-	}
-
-	if x.DB.Where("id = ?", release.ProjectID).First(&project).RecordNotFound() {
-		log.ErrorWithFields("project not found", log.Fields{
-			"release": release,
-		})
-		return
-	}
-
-	if x.DB.Where("release_id = ?", re.ReleaseID).Find(&releaseExtensions).RecordNotFound() {
-		log.ErrorWithFields("release extensions not found", log.Fields{
-			"releaseExtension": re,
-		})
-		return
-	}
-
-	if x.DB.Where("id = ?", release.EnvironmentID).First(&environment).RecordNotFound() {
-		log.ErrorWithFields("Environment not found", log.Fields{
-			"id": release.EnvironmentID,
-		})
-	}
-
-	payload := plugins.WebsocketMsg{
-		Event:   fmt.Sprintf("projects/%s/%s/releases/reCompleted", project.Slug, environment.Key),
-		Payload: release,
-	}
-	event := transistor.NewEvent(plugins.GetEventName("websocket"), transistor.GetAction("status"), payload)
-	event.AddArtifact("event", fmt.Sprintf("projects/%s/%s/releases/reCompleted", project.Slug, environment.Key), false)
-	x.Events <- transistor.NewEvent(plugins.GetEventName("websocket"), transistor.GetAction("status"), payload)
-
-	// loop through and check if all same-type elease extensions are completed
-	done := true
-	for _, releaseExtension := range releaseExtensions {
-		if releaseExtension.Type == re.Type && releaseExtension.State != transistor.GetState("complete") {
-			done = false
-		}
-	}
-
-	if done {
-		switch re.Type {
-		case plugins.GetType("workflow"):
-			x.WorkflowReleaseExtensionsCompleted(&release)
-		case plugins.GetType("deployment"):
-			x.ReleaseCompleted(&release)
-		}
-	}
-}
-
-func (x *CodeAmp) WorkflowReleaseExtensionsCompleted(release *resolvers.Release) {
-	project := resolvers.Project{}
-	if x.DB.Where("id = ?", release.ProjectID).First(&project).RecordNotFound() {
-		log.InfoWithFields("project not found", log.Fields{
-			"id": release.ProjectID,
-		})
-		return
-	}
-
-	headFeature := resolvers.Feature{}
-	if x.DB.Where("id = ?", release.HeadFeatureID).First(&headFeature).RecordNotFound() {
-		log.InfoWithFields("head feature not found", log.Fields{
-			"id": release.HeadFeatureID,
-		})
-		return
-	}
-
-	tailFeature := resolvers.Feature{}
-	if x.DB.Where("id = ?", release.TailFeatureID).First(&tailFeature).RecordNotFound() {
-		log.InfoWithFields("tail feature not found", log.Fields{
-			"id": release.TailFeatureID,
-		})
-		return
-	}
-
-	environment := resolvers.Environment{}
-	if x.DB.Where("id = ?", release.EnvironmentID).First(&environment).RecordNotFound() {
-		log.InfoWithFields("environment not found", log.Fields{
-			"id": release.EnvironmentID,
-		})
-		return
-	}
-
-	user := resolvers.User{}
-	if x.DB.Where("id = ?", release.UserID).First(&user).RecordNotFound() {
-		log.InfoWithFields("user not found", log.Fields{
-			"id": release.UserID,
-		})
-	}
-
-	// get all branches relevant for the projec
-	branch := "master"
-	projectSettings := resolvers.ProjectSettings{}
-	if x.DB.Where("environment_id = ? and project_id = ?", environment.Model.ID.String(),
-		project.Model.ID.String()).First(&projectSettings).RecordNotFound() {
-		log.WarnWithFields("no env project branch found", log.Fields{})
-	} else {
-		branch = projectSettings.GitBranch
-	}
-
-	var secrets []resolvers.Secret
-	err := json.Unmarshal(release.Secrets.RawMessage, &secrets)
-	if err != nil {
-		log.Error(err.Error(), log.Fields{})
-		return
-	}
-
-	var services []resolvers.Service
-	err = json.Unmarshal(release.Services.RawMessage, &services)
-	if err != nil {
-		log.Error(err.Error(), log.Fields{})
-		return
-	}
-
-	var pluginServices []plugins.Service
-	for _, service := range services {
-		var spec resolvers.ServiceSpec
-		if x.DB.Where("id = ?", service.ServiceSpecID).First(&spec).RecordNotFound() {
-			log.WarnWithFields("servicespec not found", log.Fields{
-				"id": service.ServiceSpecID,
-			})
-			return
-		}
-
-		count, _ := strconv.ParseInt(service.Count, 10, 64)
-		terminationGracePeriod, _ := strconv.ParseInt(spec.TerminationGracePeriod, 10, 64)
-
-		listeners := []plugins.Listener{}
-		for _, l := range service.Ports {
-			p, err := strconv.ParseInt(l.Port, 10, 32)
-			if err != nil {
-				panic(err)
-			}
-			listener := plugins.Listener{
-				Port:     int32(p),
-				Protocol: l.Protocol,
-			}
-			listeners = append(listeners, listener)
-		}
-
-		pluginServices = append(pluginServices, plugins.Service{
-			ID:        service.Model.ID.String(),
-			Action:    transistor.GetAction("create"),
-			State:     transistor.GetState("waiting"),
-			Name:      service.Name,
-			Command:   service.Command,
-			Listeners: listeners,
-			Replicas:  count,
-			Spec: plugins.ServiceSpec{
-				ID:                            spec.Model.ID.String(),
-				CpuRequest:                    fmt.Sprintf("%sm", spec.CpuRequest),
-				CpuLimit:                      fmt.Sprintf("%sm", spec.CpuLimit),
-				MemoryRequest:                 fmt.Sprintf("%sMi", spec.MemoryRequest),
-				MemoryLimit:                   fmt.Sprintf("%sMi", spec.MemoryLimit),
-				TerminationGracePeriodSeconds: terminationGracePeriod,
-			},
-			Type: string(service.Type),
-		})
-	}
-
-	var pluginSecrets []plugins.Secret
-	for _, secret := range secrets {
-		pluginSecrets = append(pluginSecrets, plugins.Secret{
-			Key:   secret.Key,
-			Value: secret.Value.Value,
-			Type:  secret.Type,
-		})
-	}
-
-	// insert CodeAmp envs
-	slugSecret := plugins.Secret{
-		Key:   "CODEAMP_SLUG",
-		Value: project.Slug,
-		Type:  plugins.GetType("env"),
-	}
-	pluginSecrets = append(pluginSecrets, slugSecret)
-
-	hashSecret := plugins.Secret{
-		Key:   "CODEAMP_HASH",
-		Value: headFeature.Hash[0:7],
-		Type:  plugins.GetType("env"),
-	}
-	pluginSecrets = append(pluginSecrets, hashSecret)
-
-	timeSecret := plugins.Secret{
-		Key:   "CODEAMP_CREATED_AT",
-		Value: time.Now().Format(time.RFC3339),
-		Type:  plugins.GetType("env"),
-	}
-	pluginSecrets = append(pluginSecrets, timeSecret)
-
-	// insert Codeflow envs - remove later
-	_slugSecret := plugins.Secret{
-		Key:   "CODEFLOW_SLUG",
-		Value: project.Slug,
-		Type:  plugins.GetType("env"),
-	}
-	pluginSecrets = append(pluginSecrets, _slugSecret)
-
-	_hashSecret := plugins.Secret{
-		Key:   "CODEFLOW_HASH",
-		Value: headFeature.Hash[0:7],
-		Type:  plugins.GetType("env"),
-	}
-	pluginSecrets = append(pluginSecrets, _hashSecret)
-
-	_timeSecret := plugins.Secret{
-		Key:   "CODEFLOW_CREATED_AT",
-		Value: time.Now().Format(time.RFC3339),
-		Type:  plugins.GetType("env"),
-	}
-	pluginSecrets = append(pluginSecrets, _timeSecret)
-
-	releaseExtensionDeploymentsCount := 0
-	releaseExtensions := []resolvers.ReleaseExtension{}
-	artifacts := []transistor.Artifact{}
-
-	x.DB.Where("release_id = ?", release.Model.ID).Find(&releaseExtensions)
-	for _, releaseExtension := range releaseExtensions {
-		// collect workflow artifacts
-		if releaseExtension.Type == plugins.GetType("workflow") {
-			projectExtension := resolvers.ProjectExtension{}
-			if x.DB.Where("id = ?", releaseExtension.ProjectExtensionID).Find(&projectExtension).RecordNotFound() {
-				log.WarnWithFields("project extensions not found", log.Fields{
-					"id": releaseExtension.ProjectExtensionID,
-					"release_extension_id": releaseExtension.Model.ID,
-				})
-				return
-			}
-
-			extension := resolvers.Extension{}
-			if x.DB.Where("id= ?", projectExtension.ExtensionID).Find(&extension).RecordNotFound() {
-				log.WarnWithFields("extension not found", log.Fields{
-					"id": projectExtension.Model.ID,
-					"release_extension_id": releaseExtension.Model.ID,
-				})
-				return
-			}
-
-			var unmarshalledArtifacts []transistor.Artifact
-			err := json.Unmarshal(releaseExtension.Artifacts.RawMessage, &unmarshalledArtifacts)
-			if err != nil {
-				log.ErrorWithFields(err.Error(), log.Fields{})
-				return
-			}
-
-			for _, artifact := range unmarshalledArtifacts {
-				artifact.Source = extension.Key
-				artifacts = append(artifacts, artifact)
-			}
-		}
-	}
-
-	for _, releaseExtension := range releaseExtensions {
-		releaseExtensionAction := transistor.GetAction("create")
-		if releaseExtension.Type == plugins.GetType("deployment") {
-			_artifacts := artifacts
-
-			// Fail deployment if the release is in a failed state
-			if release.State == transistor.GetState("failed") {
-				releaseExtensionAction = transistor.GetAction("status")
-				releaseExtension.State = transistor.GetState("failed")
-				releaseExtension.StateMessage = release.StateMessage
-			}
-
-			projectExtension := resolvers.ProjectExtension{}
-			if x.DB.Where("id = ?", releaseExtension.ProjectExtensionID).Find(&projectExtension).RecordNotFound() {
-				log.WarnWithFields("project extensions not found", log.Fields{
-					"id": releaseExtension.ProjectExtensionID,
-					"release_extension_id": releaseExtension.Model.ID,
-				})
-				return
-			}
-
-			extension := resolvers.Extension{}
-			if x.DB.Where("id= ?", projectExtension.ExtensionID).Find(&extension).RecordNotFound() {
-				log.WarnWithFields("extension not found", log.Fields{
-					"id": projectExtension.Model.ID,
-					"release_extension_id": releaseExtension.Model.ID,
-				})
-				return
-			}
-
-			projectExtensionArtifacts, err := resolvers.ExtractArtifacts(projectExtension, extension, x.DB)
-			if err != nil {
-				log.Error(err.Error())
-			}
-
-			for _, artifact := range projectExtensionArtifacts {
-				_artifacts = append(_artifacts, artifact)
-			}
-
-			releaseExtensionEvent := plugins.ReleaseExtension{
-				ID: releaseExtension.Model.ID.String(),
-				Release: plugins.Release{
-					ID:          release.Model.ID.String(),
-					Environment: environment.Key,
-					HeadFeature: plugins.Feature{
-						Hash:       headFeature.Hash,
-						ParentHash: headFeature.ParentHash,
-						User:       headFeature.User,
-						Message:    headFeature.Message,
-						Created:    headFeature.Created,
-					},
-					TailFeature: plugins.Feature{
-						ID:         tailFeature.Model.ID.String(),
-						Hash:       tailFeature.Hash,
-						ParentHash: tailFeature.ParentHash,
-						User:       tailFeature.User,
-						Message:    tailFeature.Message,
-						Created:    tailFeature.Created,
-					},
-					User: user.Email,
-					Project: plugins.Project{
-						ID:         project.Model.ID.String(),
-						Slug:       project.Slug,
-						Repository: project.Repository,
-					},
-					Git: plugins.Git{
-						Url:           project.GitUrl,
-						Branch:        branch,
-						RsaPrivateKey: project.RsaPrivateKey,
-					},
-					Secrets:  pluginSecrets,
-					Services: pluginServices,
-				},
-			}
-
-			ev := transistor.NewEvent(transistor.EventName(fmt.Sprintf("release:%s", extension.Key)), releaseExtensionAction, releaseExtensionEvent)
-			ev.Artifacts = _artifacts
-			x.Events <- ev
-
-			releaseExtensionDeploymentsCount++
-		}
-	}
-
-	if releaseExtensionDeploymentsCount == 0 {
-		x.ReleaseCompleted(release)
-	}
-}
-
-func (x *CodeAmp) RunQueuedReleases(release *resolvers.Release) error {
-	var nextQueuedRelease resolvers.Release
-
-	if x.DB.Where("id != ? and state = ? and project_id = ? and environment_id = ? and created_at > ?", release.Model.ID, "waiting", release.ProjectID, release.EnvironmentID, release.CreatedAt).Order("created_at asc").First(&nextQueuedRelease).RecordNotFound() {
-		log.WarnWithFields("No queued releases found.", log.Fields{
-			"id":             release.Model.ID,
-			"state":          "waiting",
-			"project_id":     release.ProjectID,
-			"environment_id": release.EnvironmentID,
-			"created_at":     release.CreatedAt,
-		})
-		return nil
-	}
-
-	var project resolvers.Project
-	var services []resolvers.Service
-	var secrets []resolvers.Secret
-
-	projectSecrets := []resolvers.Secret{}
-	// get all the env vars related to this release and store
-	x.DB.Where("environment_id = ? AND project_id = ? AND scope = ?", nextQueuedRelease.EnvironmentID, nextQueuedRelease.ProjectID, "project").Find(&projectSecrets)
-	for _, secret := range projectSecrets {
-		var secretValue resolvers.SecretValue
-		x.DB.Where("secret_id = ?", secret.Model.ID).Order("created_at desc").First(&secretValue)
-		secret.Value = secretValue
-		secrets = append(secrets, secret)
-	}
-
-	globalSecrets := []resolvers.Secret{}
-	x.DB.Where("environment_id = ? AND scope = ?", nextQueuedRelease.EnvironmentID, "global").Find(&globalSecrets)
-	for _, secret := range globalSecrets {
-		var secretValue resolvers.SecretValue
-		x.DB.Where("secret_id = ?", secret.Model.ID).Order("created_at desc").First(&secretValue)
-		secret.Value = secretValue
-		secrets = append(secrets, secret)
-	}
-
-	x.DB.Where("project_id = ? and environment_id = ?", nextQueuedRelease.ProjectID, nextQueuedRelease.EnvironmentID).Find(&services)
-	if len(services) == 0 {
-		log.WarnWithFields("no services found", log.Fields{
-			"project_id": nextQueuedRelease.ProjectID,
-		})
-	}
-
-	if x.DB.Where("id = ?", nextQueuedRelease.ProjectID).First(&project).RecordNotFound() {
-		log.WarnWithFields("project not found", log.Fields{
-			"id": nextQueuedRelease.ProjectID,
-		})
-		return nil
-	}
-
-	for i, service := range services {
-		ports := []resolvers.ServicePort{}
-		x.DB.Where("service_id = ?", service.Model.ID).Find(&ports)
-		services[i].Ports = ports
-	}
-
-	if x.DB.Where("id = ?", nextQueuedRelease.ProjectID).First(&project).RecordNotFound() {
-		log.WarnWithFields("project not found", log.Fields{
-			"id": nextQueuedRelease.ProjectID,
-		})
-		return nil
-	}
-
-	// get all branches relevant for the project
-	var branch string
-	var projectSettings resolvers.ProjectSettings
-
-	if x.DB.Where("environment_id = ? and project_id = ?", nextQueuedRelease.EnvironmentID, nextQueuedRelease.ProjectID).First(&projectSettings).RecordNotFound() {
-		log.WarnWithFields("no env project branch found", log.Fields{})
-	} else {
-		branch = projectSettings.GitBranch
-	}
-
-	var environment resolvers.Environment
-	if x.DB.Where("id = ?", nextQueuedRelease.EnvironmentID).Find(&environment).RecordNotFound() {
-		log.WarnWithFields("no env found", log.Fields{
-			"id": nextQueuedRelease.EnvironmentID,
-		})
-		return nil
-	}
-
-	var headFeature resolvers.Feature
-	if x.DB.Where("id = ?", nextQueuedRelease.HeadFeatureID).First(&headFeature).RecordNotFound() {
-		log.WarnWithFields("head feature not found", log.Fields{
-			"id": nextQueuedRelease.HeadFeatureID,
-		})
-		return nil
-	}
-
-	var tailFeature resolvers.Feature
-	if x.DB.Where("id = ?", nextQueuedRelease.TailFeatureID).First(&tailFeature).RecordNotFound() {
-		log.WarnWithFields("tail feature not found", log.Fields{
-			"id": nextQueuedRelease.TailFeatureID,
-		})
-		return nil
-	}
-
-	var pluginServices []plugins.Service
-	for _, service := range services {
-		var spec resolvers.ServiceSpec
-		if x.DB.Where("id = ?", service.ServiceSpecID).First(&spec).RecordNotFound() {
-			log.WarnWithFields("servicespec not found", log.Fields{
-				"id": service.ServiceSpecID,
-			})
-			return nil
-		}
-
-		count, _ := strconv.ParseInt(service.Count, 10, 64)
-		terminationGracePeriod, _ := strconv.ParseInt(spec.TerminationGracePeriod, 10, 64)
-
-		listeners := []plugins.Listener{}
-		for _, l := range service.Ports {
-			p, err := strconv.ParseInt(l.Port, 10, 32)
-			if err != nil {
-				panic(err)
-			}
-			listener := plugins.Listener{
-				Port:     int32(p),
-				Protocol: l.Protocol,
-			}
-			listeners = append(listeners, listener)
-		}
-
-		pluginServices = append(pluginServices, plugins.Service{
-			ID:        service.Model.ID.String(),
-			Action:    transistor.GetAction("create"),
-			State:     transistor.GetState("waiting"),
-			Name:      service.Name,
-			Command:   service.Command,
-			Listeners: listeners,
-			Replicas:  count,
-			Spec: plugins.ServiceSpec{
-				ID:                            spec.Model.ID.String(),
-				CpuRequest:                    fmt.Sprintf("%sm", spec.CpuRequest),
-				CpuLimit:                      fmt.Sprintf("%sm", spec.CpuLimit),
-				MemoryRequest:                 fmt.Sprintf("%sMi", spec.MemoryRequest),
-				MemoryLimit:                   fmt.Sprintf("%sMi", spec.MemoryLimit),
-				TerminationGracePeriodSeconds: terminationGracePeriod,
-			},
-			Type: string(service.Type),
-		})
-	}
-
-	var pluginSecrets []plugins.Secret
-	for _, secret := range secrets {
-		pluginSecrets = append(pluginSecrets, plugins.Secret{
-			Key:   secret.Key,
-			Value: secret.Value.Value,
-			Type:  secret.Type,
-		})
-	}
-
-	// insert CodeAmp envs
-	slugSecret := plugins.Secret{
-		Key:   "CODEAMP_SLUG",
-		Value: project.Slug,
-		Type:  plugins.GetType("env"),
-	}
-	pluginSecrets = append(pluginSecrets, slugSecret)
-
-	hashSecret := plugins.Secret{
-		Key:   "CODEAMP_HASH",
-		Value: headFeature.Hash[0:7],
-		Type:  plugins.GetType("env"),
-	}
-	pluginSecrets = append(pluginSecrets, hashSecret)
-
-	timeSecret := plugins.Secret{
-		Key:   "CODEAMP_CREATED_AT",
-		Value: time.Now().Format(time.RFC3339),
-		Type:  plugins.GetType("env"),
-	}
-	pluginSecrets = append(pluginSecrets, timeSecret)
-
-	// insert Codeflow envs - remove later
-	_slugSecret := plugins.Secret{
-		Key:   "CODEFLOW_SLUG",
-		Value: project.Slug,
-		Type:  plugins.GetType("env"),
-	}
-	pluginSecrets = append(pluginSecrets, _slugSecret)
-
-	_hashSecret := plugins.Secret{
-		Key:   "CODEFLOW_HASH",
-		Value: headFeature.Hash[0:7],
-		Type:  plugins.GetType("env"),
-	}
-	pluginSecrets = append(pluginSecrets, _hashSecret)
-
-	_timeSecret := plugins.Secret{
-		Key:   "CODEFLOW_CREATED_AT",
-		Value: time.Now().Format(time.RFC3339),
-		Type:  plugins.GetType("env"),
-	}
-	pluginSecrets = append(pluginSecrets, _timeSecret)
-
-	releaseEvent := plugins.Release{
-		ID:          nextQueuedRelease.Model.ID.String(),
-		Environment: environment.Key,
-		HeadFeature: plugins.Feature{
-			ID:         headFeature.Model.ID.String(),
-			Hash:       headFeature.Hash,
-			ParentHash: headFeature.ParentHash,
-			User:       headFeature.User,
-			Message:    headFeature.Message,
-			Created:    headFeature.Created,
-		},
-		TailFeature: plugins.Feature{
-			ID:         tailFeature.Model.ID.String(),
-			Hash:       tailFeature.Hash,
-			ParentHash: tailFeature.ParentHash,
-			User:       tailFeature.User,
-			Message:    tailFeature.Message,
-			Created:    tailFeature.Created,
-		},
-		User: nextQueuedRelease.User.Email,
-		Project: plugins.Project{
-			ID:         project.Model.ID.String(),
-			Slug:       project.Slug,
-			Repository: project.Repository,
-		},
-		Git: plugins.Git{
-			Url:           project.GitUrl,
-			Branch:        branch,
-			RsaPrivateKey: project.RsaPrivateKey,
-		},
-		Secrets: pluginSecrets,
-	}
-
-	x.Events <- transistor.NewEvent(plugins.GetEventName("release"), transistor.GetAction("create"), releaseEvent)
-	return nil
-}
-
-func (x *CodeAmp) ReleaseFailed(release *resolvers.Release, stateMessage string) {
-	release.State = transistor.GetState("failed")
-	release.StateMessage = stateMessage
 	project := resolvers.Project{}
 	environment := resolvers.Environment{}
-	x.DB.Save(release)
-
-	releaseExtensions := []resolvers.ReleaseExtension{}
-	x.DB.Where("release_id = ? AND state <> ?", release.Model.ID, transistor.GetState("complete")).Find(&releaseExtensions)
-	for _, re := range releaseExtensions {
-		re.State = transistor.GetState("failed")
-		x.DB.Save(&re)
-	}
-
 	if x.DB.Where("id = ?", release.EnvironmentID).First(&environment).RecordNotFound() {
 		log.WarnWithFields("Environment not found", log.Fields{
 			"id": release.EnvironmentID,
@@ -1169,42 +234,8 @@
 	event.AddArtifact("event", fmt.Sprintf("projects/%s/%s/releases", project.Slug, environment.Key), false)
 	x.Events <- event
 
-	x.RunQueuedReleases(release)
-}
-
-func (x *CodeAmp) ReleaseCompleted(release *resolvers.Release) {
-	project := resolvers.Project{}
-	environment := resolvers.Environment{}
-
-	if x.DB.Where("id = ?", release.ProjectID).First(&project).RecordNotFound() {
-		log.WarnWithFields("project not found", log.Fields{
-			"release": release,
-		})
-	}
-
-	if x.DB.Where("id = ?", release.EnvironmentID).First(&environment).RecordNotFound() {
-		log.WarnWithFields("Environment not found", log.Fields{
-			"id": release.EnvironmentID,
-		})
-	}
-
-	// mark release as complete
-	release.State = transistor.GetState("complete")
-	release.StateMessage = "Completed"
-
-	x.DB.Save(release)
-
 	x.SendNotifications("SUCCESS", release, &project)
 
-	payload := plugins.WebsocketMsg{
-		Event:   fmt.Sprintf("projects/%s/%s/releases", project.Slug, environment.Key),
-		Payload: release,
-	}
-	event := transistor.NewEvent(plugins.GetEventName("websocket"), transistor.GetAction("status"), payload)
-	event.AddArtifact("event", fmt.Sprintf("projects/%s/%s/releases", project.Slug, environment.Key), false)
-	x.Events <- event
-
-	x.RunQueuedReleases(release)
 }
 
 // SendNotifications dispatches notification events to registered project extension of type notification
@@ -1311,6 +342,4 @@
 		}
 	}
 
-	return nil
->>>>>>> 5ea41ee2
-}+	return nil