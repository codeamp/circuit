package db_resolver

import (
	"fmt"

	"github.com/codeamp/circuit/plugins/codeamp/model"
	log "github.com/codeamp/logger"
	"github.com/jinzhu/gorm"
)

type ServiceSpecResolver struct {
	model.ServiceSpec
	DB *gorm.DB
}

<<<<<<< HEAD
func (r *ServiceSpecResolver) Service() (*ServiceResolver, error) {
	service := model.Service{}
	if err := r.DB.Where("id = ?", r.ServiceSpec.ServiceID).First(&service).Error; err != nil {
		return nil, err
=======
// Name
func (r *ServiceSpecResolver) Name() string {
	env := model.Environment{}
	project := model.Project{}
	service := model.Service{}
 	if err := r.DB.Where("id = ?", r.ServiceSpec.ServiceID).First(&service).Error; err != nil {
		log.InfoWithFields(err.Error(), log.Fields{
			"id": r.ServiceSpec.ServiceID,
		})
		return r.ServiceSpec.Name
	}
 	if err := r.DB.Where("id = ?", service.ProjectID).First(&project).Error; err != nil {
		log.InfoWithFields(err.Error(), log.Fields{
			"id": service.ProjectID,
		})
		return r.ServiceSpec.Name
	}
 	if err := r.DB.Where("id = ?", service.EnvironmentID).First(&env).Error; err != nil {
		log.InfoWithFields(err.Error(), log.Fields{
			"id": service.EnvironmentID,
		})
		return r.ServiceSpec.Name
	}
 	return fmt.Sprintf("%s/%s/%s", service.Name, project.Slug, env.Key)
}

func (r *ServiceSpecResolver) Service() *ServiceResolver {
	service := model.Service{}
	if err := r.DB.Where("id = ?", r.ServiceSpec.ServiceID).First(&service).Error; err != nil {
		return nil
>>>>>>> c32f2469
	}
	
	return &ServiceResolver{
		DB: r.DB,
		Service: service,
<<<<<<< HEAD
	}, nil
=======
	}
>>>>>>> c32f2469
}<|MERGE_RESOLUTION|>--- conflicted
+++ resolved
@@ -13,12 +13,6 @@
 	DB *gorm.DB
 }
 
-<<<<<<< HEAD
-func (r *ServiceSpecResolver) Service() (*ServiceResolver, error) {
-	service := model.Service{}
-	if err := r.DB.Where("id = ?", r.ServiceSpec.ServiceID).First(&service).Error; err != nil {
-		return nil, err
-=======
 // Name
 func (r *ServiceSpecResolver) Name() string {
 	env := model.Environment{}
@@ -45,19 +39,14 @@
  	return fmt.Sprintf("%s/%s/%s", service.Name, project.Slug, env.Key)
 }
 
-func (r *ServiceSpecResolver) Service() *ServiceResolver {
+func (r *ServiceSpecResolver) Service() (*ServiceResolver, error) {
 	service := model.Service{}
 	if err := r.DB.Where("id = ?", r.ServiceSpec.ServiceID).First(&service).Error; err != nil {
-		return nil
->>>>>>> c32f2469
-	}
+		return nil, err
+  }
 	
 	return &ServiceResolver{
 		DB: r.DB,
 		Service: service,
-<<<<<<< HEAD
 	}, nil
-=======
-	}
->>>>>>> c32f2469
 }