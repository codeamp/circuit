package resourceconfig

import (
	"fmt"

	"github.com/codeamp/circuit/plugins/codeamp/helpers"
	"github.com/codeamp/circuit/plugins/codeamp/model"
	"github.com/jinzhu/gorm"
)

<<<<<<< HEAD
=======
type Service struct {
	*model.Service
}

>>>>>>> 74e85390
type ServiceConfig struct {
	ProjectConfig
	service *model.Service
}

type Service struct {
	*model.Service
}

func CreateProjectServiceConfig(db *gorm.DB, service *model.Service, project *model.Project, env *model.Environment) *ServiceConfig {
	return &ServiceConfig{
		service: service,
		ProjectConfig: ProjectConfig{
			db:          db,
			project:     project,
			environment: env,
		},
	}
}

func (p *ServiceConfig) Import(service *Service) error {
	if p.db == nil || p.project == nil || p.environment == nil {
		return fmt.Errorf(NilDependencyForExportErr, "db, project, environment")
	}

	// check if service with name already exists
	if err := p.db.Where("name = ? and environment_id = ? and project_id = ?", service.Name, p.environment.Model.ID, p.project.Model.ID).Find(&model.Service{}).Error; err == nil {
		return fmt.Errorf(ObjectAlreadyExistsErr, "Service")
	}

	livenessProbeHttpHeaderInputs := []model.HealthProbeHttpHeaderInput{}
	for _, header := range service.LivenessProbe.HttpHeaders {
		livenessProbeHttpHeaderInputs = append(livenessProbeHttpHeaderInputs, model.HealthProbeHttpHeaderInput{
			Name:  header.Name,
			Value: header.Value,
		})
	}

	readinessProbeHttpHeaderInputs := []model.HealthProbeHttpHeaderInput{}
	for _, header := range service.LivenessProbe.HttpHeaders {
		readinessProbeHttpHeaderInputs = append(readinessProbeHttpHeaderInputs, model.HealthProbeHttpHeaderInput{
			Name:  header.Name,
			Value: header.Value,
		})
	}

	// create base service
	serviceInput := model.ServiceInput{
		ProjectID:          p.project.Model.ID.String(),
		Command:            service.Command,
		Name:               service.Name,
		Count:              service.Count,
		Type:               string(service.Type),
		EnvironmentID:      p.environment.Model.ID.String(),
		DeploymentStrategy: &model.DeploymentStrategyInput{},
		LivenessProbe: &model.ServiceHealthProbeInput{
			Type:                &service.LivenessProbe.Type,
			Method:              service.LivenessProbe.Method,
			Scheme:              &service.LivenessProbe.Scheme,
			Path:                &service.LivenessProbe.Path,
			InitialDelaySeconds: &service.LivenessProbe.InitialDelaySeconds,
			PeriodSeconds:       &service.LivenessProbe.PeriodSeconds,
			TimeoutSeconds:      &service.LivenessProbe.TimeoutSeconds,
			SuccessThreshold:    &service.LivenessProbe.SuccessThreshold,
			FailureThreshold:    &service.LivenessProbe.FailureThreshold,
			HttpHeaders:         &livenessProbeHttpHeaderInputs,
			Port:                &service.LivenessProbe.Port,
		},
		ReadinessProbe: &model.ServiceHealthProbeInput{
			Type:                &service.LivenessProbe.Type,
			Method:              service.LivenessProbe.Method,
			Scheme:              &service.LivenessProbe.Scheme,
			Path:                &service.LivenessProbe.Path,
			InitialDelaySeconds: &service.LivenessProbe.InitialDelaySeconds,
			PeriodSeconds:       &service.LivenessProbe.PeriodSeconds,
			TimeoutSeconds:      &service.LivenessProbe.TimeoutSeconds,
			SuccessThreshold:    &service.LivenessProbe.SuccessThreshold,
			FailureThreshold:    &service.LivenessProbe.FailureThreshold,
			HttpHeaders:         &readinessProbeHttpHeaderInputs,
			Port:                &service.LivenessProbe.Port,
		},
		PreStopHook: &service.PreStopHook,
	}

	_, err := helpers.CreateServiceInDB(p.db, &serviceInput)
	if err != nil {
		return err
	}

	return nil
}

func (s *ServiceConfig) Export() (*Service, error) {
	if s.service == nil {
		return nil, fmt.Errorf(NilDependencyForExportErr, "service")
	}

	return &Service{
		Service: s.service,
	}, nil
}<|MERGE_RESOLUTION|>--- conflicted
+++ resolved
@@ -8,20 +8,13 @@
 	"github.com/jinzhu/gorm"
 )
 
-<<<<<<< HEAD
-=======
 type Service struct {
 	*model.Service
 }
 
->>>>>>> 74e85390
 type ServiceConfig struct {
 	ProjectConfig
 	service *model.Service
-}
-
-type Service struct {
-	*model.Service
 }
 
 func CreateProjectServiceConfig(db *gorm.DB, service *model.Service, project *model.Project, env *model.Environment) *ServiceConfig {
