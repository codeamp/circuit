scalar Time
scalar Json

schema {
  query: Query
  mutation: Mutation
}

# The query type, represents all of the entry points into our object graph
type Query {
  # Retrieve single user by ID
  user(id: ID): User
  # Retrieve all users
  users(): [User]!
  # Retrieve single project by ID
  project(id: ID, slug: String, name: String, environmentId: String): Project
  # Retrieve all projects
  projects(): [Project]!
  # Retrieve all features
  features(): [Feature]!

  # Retrieve all services
  services(): [Service]!

  # Retrieve all service specs
  serviceSpecs(): [ServiceSpec]!

  # Retrieve all releases
  releases(): [Release]!

  # Retrieve all environments
  environments(): [Environment]!

  # Retrieve all environment variables
  environmentVariables(): [EnvironmentVariable]!

  # Retrieve all extension specs
  extensionSpecs(): [ExtensionSpec]!

  # Retrieve all extensions
  extensions(): [Extension]!

  # Retrieve all release extensions
  releaseExtensions(): [ReleaseExtension]!
}

# The mutation type, represents all updates we can make to our data
type Mutation {
  createProject(project: ProjectInput): Project
  updateProject(project: ProjectInput): Project

  createRelease(release: ReleaseInput): Release

  createService(service: ServiceInput): Service
  updateService(service: ServiceInput): Service
  deleteService(service: ServiceInput): Service

  createServiceSpec(serviceSpec: ServiceSpecInput): ServiceSpec
  updateServiceSpec(serviceSpec: ServiceSpecInput): ServiceSpec
  deleteServiceSpec(serviceSpec: ServiceSpecInput): ServiceSpec

  createEnvironment(environment: EnvironmentInput): Environment
  updateEnvironment(environment: EnvironmentInput): Environment
  deleteEnvironment(environment: EnvironmentInput): Environment

  createEnvironmentVariable(environmentVariable: EnvironmentVariableInput): EnvironmentVariable
  updateEnvironmentVariable(environmentVariable: EnvironmentVariableInput): EnvironmentVariable
  deleteEnvironmentVariable(environmentVariable: EnvironmentVariableInput): EnvironmentVariable

  createExtensionSpec(extensionSpec: ExtensionSpecInput): ExtensionSpec
  updateExtensionSpec(extensionSpec: ExtensionSpecInput): ExtensionSpec
  deleteExtensionSpec(extensionSpec: ExtensionSpecInput): ExtensionSpec

  createExtension(extension: ExtensionInput): Extension
  updateExtension(extension: ExtensionInput): Extension
  deleteExtension(extension: ExtensionInput): Extension
}

# User object
interface User {
  id: ID!
  email: String!
  permissions: [String!]!
  created: Time!
}


# Feature object
interface Feature {
  id: ID!
  project: Project!
  message: String!
  user: String!
  hash: String!
  parentHash: String!
  ref: String!
  created: Time!
}

interface ContainerPort {
  protocol: String!
  port: String!
}

interface Service {
  id: ID!
  project: Project
  command: String!
  name: String!
  serviceSpec: ServiceSpec!
  count: String!
  containerPorts: [ContainerPort]!
  environment: Environment!
  type: String!
  created: Time!
}

# Environment object
interface Environment {
  id: ID!
  name: String!
  created: Time!
}

# EnvironmentVariable object
interface EnvironmentVariable {
  id: ID!
  key: String!
  value: String!
  scope: String!
  project: Project!
  user: User!
  type: String!
  versions: [EnvironmentVariable]!
  environment: Environment!
  created: Time!
  extensionSpecEnvironmentVariable: ExtensionSpecEnvironmentVariable!
  extension: Extension!
}

# ExtensionSpecEnvironmentVariable
interface ExtensionSpecEnvironmentVariable {
  id: ID!
  type: String!
  key: String!
  environmentVariable: EnvironmentVariable!
  extensionSpec: ExtensionSpec!
  created: Time!
}

# ServiceSpec object
interface ServiceSpec {
  id: ID!
  name: String!
  cpuRequest: String!
  cpuLimit: String!
  memoryRequest: String!
  memoryLimit: String!
  terminationGracePeriod: String!
  created: Time!
}

# Release object
interface Release {
  id: ID!
  project: Project
  user: User
  headFeature: Feature!
  tailFeature: Feature!
  state: String!
  releaseExtensions: [ReleaseExtension]!
  stateMessage: String!
  environment: Environment!
  created: Time!
}

# Project object
interface Project {
  id: ID!
  name: String!
  slug: String!
  repository: String!
  secret: String!
  gitUrl: String!
  gitProtocol: String!
  rsaPrivateKey: String!
  rsaPublicKey: String!
  features: [Feature]!
  currentRelease: Release
  releases: [Release]!
  services: [Service]!
  environmentVariables: [EnvironmentVariable]!
  extensions: [Extension]!
  created: Time!
}

interface ExtensionEnvironmentVariable {
  projectId: String
  key: String!
  type: String!
  environmentVariableId: String
}

# ExtensionSpec object
interface ExtensionSpec {
  id: ID!
  name: String!
  component: String!
  type: String!
  key: String!
<<<<<<< HEAD
  environment: Environment!
  config: Json!
=======
  environmentVariables: [ExtensionSpecEnvironmentVariable]!
>>>>>>> 2b0be781
  created: Time!
}

# Extension object
interface Extension {
  id: ID!
  project: Project!
  extensionSpec: ExtensionSpec!
  artifacts: [KeyValue]!
<<<<<<< HEAD
  config: Json!
=======
  environmentVariables: [EnvironmentVariable]!
>>>>>>> 2b0be781
  state: String!
  environment: Environment!
  created: Time!
}

# ReleaseExtension object
interface ReleaseExtension {
  id: ID!
  release: Release!
  extension: Extension!
  servicesSignature: String!
  secretsSignature: String!
  state: String!
  type: String!
  stateMessage: String!
  artifacts: [KeyValue!]!
  finished: Time
  created: Time!
}

# ProjectInput object and all fields needed for creating new Project
input ProjectInput {
  id: String
  gitProtocol: String!
  gitUrl: String!
  bookmarked: Boolean
  environmentId: String!
}

input ReleaseInput {
  id: String
  headFeatureId: String!
  projectId: String!
  environmentId: String!
}

input ServiceInput {
  id: String
  projectId: String!
  command: String!
  name: String!
  serviceSpecId: String!
  count: String!
  containerPorts: [ContainerPortInput!]
  type: String!
  environmentId: String!
}

input ContainerPortInput {
  port: String!
  protocol: String!
}

input ServiceSpecInput {
  id: String
  name: String!
  cpuRequest: String!
  cpuLimit: String!
  memoryRequest: String!
  memoryLimit: String!
  terminationGracePeriod: String!
}

input EnvironmentInput {
    id: String
    name: String!
}

input EnvironmentVariableInput {
  id: String
  key: String!
  value: String!
  type: String!
  scope: String!
  projectId: String
  environmentId: String!
  extensionSpecEnvironmentVariableId: String
}

input ExtensionEnvironmentVariableInput {
  projectId: String
  key: String!
  type: String!
  environmentVariableId: String
}

input ExtensionSpecInput {
  id: String
  name: String!
  key: String!
  component: String!
<<<<<<< HEAD
  environmentId: String!
  config: Json!
=======
  environmentVariables: [ExtensionSpecEnvironmentVariableInput]!
  type: String!
}

input ExtensionSpecEnvironmentVariableInput {
>>>>>>> 2b0be781
  type: String!
  key: String!
  environmentVariable: String
}

input ExtensionEnvironmentVariableInput {
  environmentVariableId: String
  extensionSpecEnvironmentVariableId: String!
}

input ExtensionInput {
  id: String,
  projectId: String!,
  extensionSpecId: String!,
<<<<<<< HEAD
  config: Json!
=======
  environmentVariables: [ExtensionEnvironmentVariableInput]!
>>>>>>> 2b0be781
  environmentId: String!
}

interface KeyValue {
  key: String!
  value: String!
}

input KeyValueInput {
  key: String!
  value: String!
}<|MERGE_RESOLUTION|>--- conflicted
+++ resolved
@@ -208,12 +208,8 @@
   component: String!
   type: String!
   key: String!
-<<<<<<< HEAD
   environment: Environment!
   config: Json!
-=======
-  environmentVariables: [ExtensionSpecEnvironmentVariable]!
->>>>>>> 2b0be781
   created: Time!
 }
 
@@ -223,11 +219,7 @@
   project: Project!
   extensionSpec: ExtensionSpec!
   artifacts: [KeyValue]!
-<<<<<<< HEAD
   config: Json!
-=======
-  environmentVariables: [EnvironmentVariable]!
->>>>>>> 2b0be781
   state: String!
   environment: Environment!
   created: Time!
@@ -319,16 +311,8 @@
   name: String!
   key: String!
   component: String!
-<<<<<<< HEAD
   environmentId: String!
   config: Json!
-=======
-  environmentVariables: [ExtensionSpecEnvironmentVariableInput]!
-  type: String!
-}
-
-input ExtensionSpecEnvironmentVariableInput {
->>>>>>> 2b0be781
   type: String!
   key: String!
   environmentVariable: String
@@ -343,11 +327,7 @@
   id: String,
   projectId: String!,
   extensionSpecId: String!,
-<<<<<<< HEAD
   config: Json!
-=======
-  environmentVariables: [ExtensionEnvironmentVariableInput]!
->>>>>>> 2b0be781
   environmentId: String!
 }
 
