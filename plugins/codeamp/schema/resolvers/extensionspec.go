package resolvers

import (
	"context"
	"fmt"

	"github.com/codeamp/circuit/plugins"
	"github.com/codeamp/circuit/plugins/codeamp/models"
	"github.com/codeamp/circuit/plugins/codeamp/schema/scalar"
	log "github.com/codeamp/logger"
	"github.com/jinzhu/gorm"
	"github.com/jinzhu/gorm/dialects/postgres"
	graphql "github.com/neelance/graphql-go"
	uuid "github.com/satori/go.uuid"
)

type ExtensionSpecInput struct {
	ID            *string
	Name          string
<<<<<<< HEAD
	Component     string	
=======
	Component     string
>>>>>>> 02c2abc7
	Type          string
	Key           string
	EnvironmentId string
	Config        scalar.Json
}

func (r *Resolver) ExtensionSpec(ctx context.Context, args *struct{ ID graphql.ID }) *ExtensionSpecResolver {
	extensionSpec := models.ExtensionSpec{}
	return &ExtensionSpecResolver{db: r.db, ExtensionSpec: extensionSpec}
}

type ExtensionSpecResolver struct {
	db            *gorm.DB
	ExtensionSpec models.ExtensionSpec
}

func (r *Resolver) CreateExtensionSpec(args *struct{ ExtensionSpec *ExtensionSpecInput }) (*ExtensionSpecResolver, error) {
	environmentId, err := uuid.FromString(args.ExtensionSpec.EnvironmentId)
	if err != nil {
		return nil, fmt.Errorf("Missing argument EnvironmentId")
	}

	extensionSpec := models.ExtensionSpec{
		Name:          args.ExtensionSpec.Name,
		Component:     args.ExtensionSpec.Component,
		Type:          plugins.Type(args.ExtensionSpec.Type),
		Key:           args.ExtensionSpec.Key,
		EnvironmentId: environmentId,
<<<<<<< HEAD
		Config:        postgres.Jsonb{args.ExtensionSpec.Config.RawMessage},
=======
		Config:        postgres.Jsonb{[]byte(args.ExtensionSpec.Config.RawMessage)},
>>>>>>> 02c2abc7
	}

	r.db.Create(&extensionSpec)
	r.actions.ExtensionSpecCreated(&extensionSpec)

	return &ExtensionSpecResolver{db: r.db, ExtensionSpec: extensionSpec}, nil
}

func (r *Resolver) UpdateExtensionSpec(args *struct{ ExtensionSpec *ExtensionSpecInput }) (*ExtensionSpecResolver, error) {
	extensionSpec := models.ExtensionSpec{}
	if r.db.Where("id = ?", args.ExtensionSpec.ID).Find(&extensionSpec).RecordNotFound() {
		log.InfoWithFields("could not find extensionspec with id", log.Fields{
			"id": args.ExtensionSpec.ID,
		})
		return &ExtensionSpecResolver{db: r.db, ExtensionSpec: models.ExtensionSpec{}}, fmt.Errorf("could not find extensionspec with id")
	}

	environmentId, err := uuid.FromString(args.ExtensionSpec.EnvironmentId)
	if err != nil {
		return nil, fmt.Errorf("Missing argument EnvironmentId")
	}

	// update extensionspec properties
	extensionSpec.Name = args.ExtensionSpec.Name
	extensionSpec.Key = args.ExtensionSpec.Key
	extensionSpec.Type = plugins.Type(args.ExtensionSpec.Type)
	extensionSpec.Component = args.ExtensionSpec.Component
	extensionSpec.EnvironmentId = environmentId
	extensionSpec.Config = postgres.Jsonb{args.ExtensionSpec.Config.RawMessage}

	r.db.Save(&extensionSpec)

	r.actions.ExtensionSpecUpdated(&extensionSpec)

	return &ExtensionSpecResolver{db: r.db, ExtensionSpec: extensionSpec}, nil
}

func (r *Resolver) DeleteExtensionSpec(args *struct{ ExtensionSpec *ExtensionSpecInput }) (*ExtensionSpecResolver, error) {
	extensionSpec := models.ExtensionSpec{}
	extensions := []models.Extension{}
	extensionSpecId, err := uuid.FromString(*args.ExtensionSpec.ID)
	if err != nil {
		return nil, fmt.Errorf("Missing argument id")
	}

	if r.db.Where("id=?", extensionSpecId).Find(&extensionSpec).RecordNotFound() {
		return nil, fmt.Errorf("ExtensionSpec not found with given argument id")
	}

	// delete all extensions using extension spec
	if r.db.Where("extension_spec_id = ?", extensionSpecId).Find(&extensions).RecordNotFound() {
		log.InfoWithFields("no extensions using this extension spec", log.Fields{
			"extension spec": extensionSpec,
		})
	}

	if len(extensions) > 0 {
		return nil, fmt.Errorf("You must delete all extensions using this extension spec in order to delete this extension spec.")
	} else {
		r.db.Delete(&extensionSpec)
		r.actions.ExtensionSpecDeleted(&extensionSpec)

		return &ExtensionSpecResolver{db: r.db, ExtensionSpec: extensionSpec}, nil
	}
}

func (r *ExtensionSpecResolver) ID() graphql.ID {
	return graphql.ID(r.ExtensionSpec.Model.ID.String())
}

func (r *ExtensionSpecResolver) Name() string {
	return r.ExtensionSpec.Name
}

func (r *ExtensionSpecResolver) Component() string {
	return r.ExtensionSpec.Component
}

func (r *ExtensionSpecResolver) Type() string {
	return string(r.ExtensionSpec.Type)
}

func (r *ExtensionSpecResolver) Key() string {
	return r.ExtensionSpec.Key
}

func (r *ExtensionSpecResolver) Environment(ctx context.Context) (*EnvironmentResolver, error) {
	environment := models.Environment{}

	if r.db.Where("id = ?", r.ExtensionSpec.EnvironmentId).First(&environment).RecordNotFound() {
		log.InfoWithFields("environment not found", log.Fields{
			"id": r.ExtensionSpec.EnvironmentId,
		})
		return nil, fmt.Errorf("Environment not found.")
	}

	return &EnvironmentResolver{db: r.db, Environment: environment}, nil
}

func (r *ExtensionSpecResolver) Config(ctx context.Context) (scalar.Json, error) {
	return scalar.Json{r.ExtensionSpec.Config.RawMessage}, nil
}

func (r *ExtensionSpecResolver) Created() graphql.Time {
	return graphql.Time{Time: r.ExtensionSpec.Model.CreatedAt}
}<|MERGE_RESOLUTION|>--- conflicted
+++ resolved
@@ -17,11 +17,7 @@
 type ExtensionSpecInput struct {
 	ID            *string
 	Name          string
-<<<<<<< HEAD
-	Component     string	
-=======
 	Component     string
->>>>>>> 02c2abc7
 	Type          string
 	Key           string
 	EnvironmentId string
@@ -50,11 +46,7 @@
 		Type:          plugins.Type(args.ExtensionSpec.Type),
 		Key:           args.ExtensionSpec.Key,
 		EnvironmentId: environmentId,
-<<<<<<< HEAD
-		Config:        postgres.Jsonb{args.ExtensionSpec.Config.RawMessage},
-=======
 		Config:        postgres.Jsonb{[]byte(args.ExtensionSpec.Config.RawMessage)},
->>>>>>> 02c2abc7
 	}
 
 	r.db.Create(&extensionSpec)
