--- conflicted
+++ resolved
@@ -16,7 +16,6 @@
 )
 
 type ExtensionSpecInput struct {
-<<<<<<< HEAD
 	ID            *string
 	Name          string
 	Component     string
@@ -24,14 +23,6 @@
 	Key           string
 	EnvironmentId string
 	Config        scalar.Json
-=======
-	ID                   *string
-	Name                 string
-	Component            string
-	EnvironmentVariables []*ExtensionSpecEnvironmentVariableInput
-	Type                 string
-	Key                  string
->>>>>>> 2b0be781
 }
 
 func (r *Resolver) ExtensionSpec(ctx context.Context, args *struct{ ID graphql.ID }) *ExtensionSpecResolver {
@@ -45,7 +36,6 @@
 }
 
 func (r *Resolver) CreateExtensionSpec(args *struct{ ExtensionSpec *ExtensionSpecInput }) (*ExtensionSpecResolver, error) {
-<<<<<<< HEAD
 	environmentId, err := uuid.FromString(args.ExtensionSpec.EnvironmentId)
 	if err != nil {
 		return nil, fmt.Errorf("Missing argument EnvironmentId")
@@ -61,69 +51,20 @@
 	}
 
 	r.db.Create(&extensionSpec)
-=======
-
-	// Check if valid plugins.ExtensionSpecType
-	envVarType := plugins.StrToExtensionType[args.ExtensionSpec.Type]
-	if envVarType == "" {
-		return &ExtensionSpecResolver{}, fmt.Errorf("Invalid extension type: %s", args.ExtensionSpec.Type)
-	}
-
-	extensionSpec := models.ExtensionSpec{
-		Name:      args.ExtensionSpec.Name,
-		Component: args.ExtensionSpec.Component,
-		Type:      plugins.ExtensionType(args.ExtensionSpec.Type),
-		Key:       args.ExtensionSpec.Key,
-	}
-
-	r.db.Create(&extensionSpec)
-
-	spew.Dump(args.ExtensionSpec)
-
-	// create extension spec env vars
-	for _, envVar := range args.ExtensionSpec.EnvironmentVariables {
-		envVarId := uuid.FromStringOrNil(*envVar.EnvironmentVariable)
-
-		// check if env var exists
-		var dbEnvVar models.EnvironmentVariable
-		if r.db.Where("id = ?", envVarId).Find(&dbEnvVar).RecordNotFound() {
-			return &ExtensionSpecResolver{}, fmt.Errorf("Specified env vars don't exist.")
-		}
-		spew.Dump("EXTENSION SPEC ENV VAR CREATING!")
-		extensionSpecEnvVar := models.ExtensionSpecEnvironmentVariable{
-			ExtensionSpecId:       extensionSpec.Model.ID,
-			EnvironmentVariableId: envVarId,
-			Type: plugins.ExtensionSpecEnvVarType(envVar.Type),
-			Key:  envVar.Key,
-		}
-		spew.Dump("CEATED!")
-		r.db.Create(&extensionSpecEnvVar)
-	}
-
->>>>>>> 2b0be781
 	r.actions.ExtensionSpecCreated(&extensionSpec)
 
 	return &ExtensionSpecResolver{db: r.db, ExtensionSpec: extensionSpec}, nil
 }
 
 func (r *Resolver) UpdateExtensionSpec(args *struct{ ExtensionSpec *ExtensionSpecInput }) (*ExtensionSpecResolver, error) {
-<<<<<<< HEAD
 	extensionSpec := models.ExtensionSpec{}
 	if r.db.Where("id = ?", args.ExtensionSpec.ID).Find(&extensionSpec).RecordNotFound() {
 		log.InfoWithFields("could not find extensionspec with id", log.Fields{
 			"id": args.ExtensionSpec.ID,
-=======
-	var extensionSpec models.ExtensionSpec
-
-	if r.db.Where("id = ?", args.ExtensionSpec.ID).First(&extensionSpec).RecordNotFound() {
-		log.InfoWithFields("no extension found", log.Fields{
-			"extension": args.ExtensionSpec,
->>>>>>> 2b0be781
 		})
 		return &ExtensionSpecResolver{db: r.db, ExtensionSpec: models.ExtensionSpec{}}, fmt.Errorf("could not find extensionspec with id")
 	}
 
-<<<<<<< HEAD
 	environmentId, err := uuid.FromString(args.ExtensionSpec.EnvironmentId)
 	if err != nil {
 		return nil, fmt.Errorf("Missing argument EnvironmentId")
@@ -131,10 +72,6 @@
 
 	// update extensionspec properties
 	extensionSpec.Name = args.ExtensionSpec.Name
-=======
-	extensionSpec.Name = args.ExtensionSpec.Name
-	extensionSpec.Component = args.ExtensionSpec.Component
->>>>>>> 2b0be781
 	extensionSpec.Key = args.ExtensionSpec.Key
 	extensionSpec.Type = plugins.Type(args.ExtensionSpec.Type)
 	extensionSpec.Component = args.ExtensionSpec.Component
@@ -143,24 +80,6 @@
 
 	r.db.Save(&extensionSpec)
 
-<<<<<<< HEAD
-=======
-	// delete all old extension spec env vars
-	r.db.Where("extension_spec_id = ?", extensionSpec.Model.ID.String()).Delete(&models.ExtensionSpecEnvironmentVariable{})
-
-	// create extension spec env vars
-	for _, envVar := range args.ExtensionSpec.EnvironmentVariables {
-		envVarId := uuid.FromStringOrNil(*envVar.EnvironmentVariable)
-		extensionSpecEnvVar := models.ExtensionSpecEnvironmentVariable{
-			ExtensionSpecId:       extensionSpec.Model.ID,
-			EnvironmentVariableId: envVarId,
-			Type: plugins.ExtensionSpecEnvVarType(envVar.Type),
-			Key:  envVar.Key,
-		}
-		r.db.Save(&extensionSpecEnvVar)
-	}
-
->>>>>>> 2b0be781
 	r.actions.ExtensionSpecUpdated(&extensionSpec)
 
 	return &ExtensionSpecResolver{db: r.db, ExtensionSpec: extensionSpec}, nil
@@ -215,7 +134,6 @@
 	return r.ExtensionSpec.Key
 }
 
-<<<<<<< HEAD
 func (r *ExtensionSpecResolver) Environment(ctx context.Context) (*EnvironmentResolver, error) {
 	environment := models.Environment{}
 
@@ -231,25 +149,6 @@
 
 func (r *ExtensionSpecResolver) Config(ctx context.Context) (scalar.Json, error) {
 	return scalar.Json{r.ExtensionSpec.Config.RawMessage}, nil
-=======
-func (r *ExtensionSpecResolver) EnvironmentVariables(ctx context.Context) ([]*ExtensionSpecEnvironmentVariableResolver, error) {
-
-	var extensionSpecEnvVarRows []models.ExtensionSpecEnvironmentVariable
-	var results []*ExtensionSpecEnvironmentVariableResolver
-
-	if r.db.Where("extension_spec_id = ?", r.ExtensionSpec.Model.ID.String()).Find(&extensionSpecEnvVarRows).RecordNotFound() {
-		log.InfoWithFields("no extension spec env vars found", log.Fields{
-			"extension_spec_id": r.ExtensionSpec.Model.ID.String(),
-		})
-		return []*ExtensionSpecEnvironmentVariableResolver{}, nil
-	}
-
-	for _, extensionSpecEnvVar := range extensionSpecEnvVarRows {
-		results = append(results, &ExtensionSpecEnvironmentVariableResolver{db: r.db, ExtensionSpecEnvironmentVariable: extensionSpecEnvVar})
-	}
-
-	return results, nil
->>>>>>> 2b0be781
 }
 
 func (r *ExtensionSpecResolver) Created() graphql.Time {
