package resolvers

import (
	"github.com/jinzhu/gorm/dialects/postgres"
	"context"
	"errors"
	"fmt"
	"encoding/json"

	"github.com/jinzhu/gorm/dialects/postgres"

	"github.com/codeamp/circuit/plugins"
	"github.com/codeamp/circuit/plugins/codeamp/models"
	"github.com/codeamp/circuit/plugins/codeamp/schema/scalar"
	log "github.com/codeamp/logger"
	"github.com/jinzhu/gorm"
<<<<<<< HEAD
	"github.com/codeamp/circuit/plugins/codeamp/schema/scalar"
=======
>>>>>>> 02c2abc7
	graphql "github.com/neelance/graphql-go"
	uuid "github.com/satori/go.uuid"
)

type ExtensionResolver struct {
	db        *gorm.DB
	Extension models.Extension
}

func NewExtensionResolver(extension models.Extension, db *gorm.DB) *ExtensionResolver {
	return &ExtensionResolver{
		db:        db,
		Extension: extension,
	}
}

type ExtensionInput struct {
	ID              *string
	ProjectId       string
	ExtensionSpecId string
	Config          scalar.Json
	EnvironmentId   string
}

func (r *Resolver) Extension(ctx context.Context, args *struct{ ID graphql.ID }) (*ExtensionResolver, error) {
	extension := models.Extension{}
	if err := r.db.Where("id = ?", args.ID).First(&extension).Error; err != nil {
		return nil, err
	}

	return &ExtensionResolver{db: r.db, Extension: extension}, nil
}

func (r *ExtensionResolver) ID() graphql.ID {
	return graphql.ID(r.Extension.Model.ID.String())
}

func (r *ExtensionResolver) Project(ctx context.Context) (*ProjectResolver, error) {
	var project models.Project
	r.db.Model(r.Extension).Related(&project)
	return &ProjectResolver{db: r.db, Project: project}, nil
}

func (r *ExtensionResolver) ExtensionSpec(ctx context.Context) (*ExtensionSpecResolver, error) {
	var extensionSpec models.ExtensionSpec
	r.db.Model(r.Extension).Related(&extensionSpec)
	return &ExtensionSpecResolver{db: r.db, ExtensionSpec: extensionSpec}, nil
}

func (r *ExtensionResolver) State() string {
	return string(r.Extension.State)
}

<<<<<<< HEAD
func (r *ExtensionResolver) Config(ctx context.Context) (scalar.Json, error) {
	return scalar.Json{r.Extension.Config.RawMessage}, nil
}

func (r *ExtensionResolver) Artifacts() []*KeyValueResolver {
	var keyValues []plugins.KeyValue
	// err := plugins.ConvertMapStringStringToKV(r.Extension.Artifacts, &keyValues)
	// if err != nil {
	// 	log.InfoWithFields("not able to convert map[string]string to keyvalues", log.Fields{
	// 		"extensionSpec": r.Extension,
	// 	})
	// }
	var rows []*KeyValueResolver
	for _, kv := range keyValues {
		rows = append(rows, &KeyValueResolver{db: r.db, KeyValue: kv})
	}
	return rows
=======
func (r *ExtensionResolver) Config(ctx context.Context) scalar.Json {
	return scalar.Json{r.Extension.Config.RawMessage}
>>>>>>> 02c2abc7
}

func (r *ExtensionResolver) Artifacts() scalar.Json {
	return scalar.Json{r.Extension.Config.RawMessage}
}

<<<<<<< HEAD
=======
func (r *ExtensionResolver) Created() graphql.Time {
	return graphql.Time{Time: r.Extension.Model.CreatedAt}
}

>>>>>>> 02c2abc7
func (r *Resolver) CreateExtension(ctx context.Context, args *struct{ Extension *ExtensionInput }) (*ExtensionResolver, error) {
	var extension models.Extension
	extensionSpecId, err := uuid.FromString(args.Extension.ExtensionSpecId)
	if err != nil {
		log.InfoWithFields("couldn't parse ExtensionSpecId", log.Fields{
			"extension": args.Extension,
		})
		return nil, errors.New("Could not parse ExtensionSpecId. Invalid Format.")
	}

	projectId, err := uuid.FromString(args.Extension.ProjectId)
	if err != nil {
		log.InfoWithFields("couldn't parse ProjectId", log.Fields{
			"extension": args.Extension,
		})
		return nil, errors.New("Could not parse ProjectId. Invalid format.")
	}

	environmentId, err := uuid.FromString(args.Extension.EnvironmentId)
	if err != nil {
		log.InfoWithFields("couldn't parse EnvironmentId", log.Fields{
			"extension": args.Extension,
		})
		return nil, errors.New("Could not parse EnvironmentId. Invalid format.")
	}

	// check if extension already exists with project
	if r.db.Where("project_id = ? and extension_spec_id = ? and environment_id = ?", projectId, extensionSpecId, environmentId).Find(&extension).RecordNotFound() {
		// make sure extension form spec values are valid
		// if they are valid, create extension object
		var extensionSpec models.ExtensionSpec
		if r.db.Where("id = ?", extensionSpecId).Find(&extensionSpec).RecordNotFound() {
			log.InfoWithFields("can't find corresponding extensionSpec", log.Fields{
				"extension": args.Extension,
			})
			return nil, errors.New("Can't find corresponding extensionSpec.")
		}

<<<<<<< HEAD
		// replace empty config values with corresponding, extensionSpec specified values
		userConfigInterface := make(map[string]interface{})
		err = json.Unmarshal(args.Extension.Config.RawMessage, &userConfigInterface)
		if err != nil {
			log.Info("Could not unmarshal args.Extension.Config.RawMessage")
			return nil, errors.New("Could not unmarshal args.Extension.Config.RawMessage")			
		}

		adminConfigInterface := make(map[string]interface{})
		err = json.Unmarshal(extensionSpec.Config.RawMessage, &adminConfigInterface)
		if err != nil {
			log.Info("Could not unmarshal args.Extension.Config.RawMessage")
			return nil, errors.New("Could not unmarshal args.Extension.Config.RawMessage")			
		}

		// type casts 4 life
		for idx, uv := range userConfigInterface["config"].([]interface{}) {
			if uv.(map[string]interface{})["value"].(string) == "" {
				for _, av := range adminConfigInterface["config"].([]interface{}) {
					if av.(map[string]interface{})["key"].(string) == uv.(map[string]interface{})["key"].(string) {
						userConfigInterface["config"].([]interface{})[idx].(map[string]interface{})["value"] = av.(map[string]interface{})["value"].(string)
					}
				}
			}
		}

		marshalledUserConfig, err := json.Marshal(userConfigInterface)
		if err != nil {
			log.Info(err.Error())
			return nil, err
		}

=======
>>>>>>> 02c2abc7
		extension = models.Extension{
			ExtensionSpecId: extensionSpecId,
			ProjectId:       projectId,
			EnvironmentId:   environmentId,
<<<<<<< HEAD
			Config: postgres.Jsonb{[]byte(marshalledUserConfig)},
			State: plugins.GetState("waiting"),
=======
			Config:          postgres.Jsonb{[]byte(args.Extension.Config.RawMessage)},
			State:           plugins.GetState("waiting"),
>>>>>>> 02c2abc7
			Artifacts:       postgres.Jsonb{},
		}
		r.db.Save(&extension)

		go r.actions.ExtensionCreated(&extension)
		return &ExtensionResolver{db: r.db, Extension: extension}, nil
	}
	return nil, errors.New("This extension is already installed in this project.")
}

func (r *Resolver) UpdateExtension(args *struct{ Extension *ExtensionInput }) (*ExtensionResolver, error) {
	var extension models.Extension

	if r.db.Where("id = ?", args.Extension.ID).First(&extension).RecordNotFound() {
		log.InfoWithFields("no extension found", log.Fields{
			"extension": args.Extension,
		})
		return &ExtensionResolver{}, nil
	}
	extension.Config = postgres.Jsonb{args.Extension.Config.RawMessage}
	extension.State = plugins.GetState("waiting")

	r.db.Save(&extension)
	r.actions.ExtensionUpdated(&extension)

	return &ExtensionResolver{db: r.db, Extension: extension}, nil
}

func (r *Resolver) DeleteExtension(args *struct{ Extension *ExtensionInput }) (*ExtensionResolver, error) {
	var extension models.Extension
	var res []models.ReleaseExtension

	if r.db.Where("id = ?", args.Extension.ID).First(&extension).RecordNotFound() {
		log.InfoWithFields("no extension found", log.Fields{
			"extension": args.Extension,
		})
		return &ExtensionResolver{}, nil
	}

	// delete all release extension objects with extension id
	if r.db.Where("extension_id = ?", args.Extension.ID).Find(&res).RecordNotFound() {
		log.InfoWithFields("no release extensions found", log.Fields{
			"extension": extension,
		})
		return &ExtensionResolver{}, nil
	}

	for _, re := range res {
		r.db.Delete(&re)
	}

	r.db.Delete(&extension)
	r.actions.ExtensionDeleted(&extension)
	return &ExtensionResolver{db: r.db, Extension: extension}, nil
}

func (r *ExtensionResolver) Environment(ctx context.Context) (*EnvironmentResolver, error) {
	var environment models.Environment
	if r.db.Where("id = ?", r.Extension.EnvironmentId).First(&environment).RecordNotFound() {
		log.InfoWithFields("environment not found", log.Fields{
			"id": r.Extension.EnvironmentId,
		})
		return nil, fmt.Errorf("Environment not found.")
	}
	return &EnvironmentResolver{db: r.db, Environment: environment}, nil
}<|MERGE_RESOLUTION|>--- conflicted
+++ resolved
@@ -14,10 +14,7 @@
 	"github.com/codeamp/circuit/plugins/codeamp/schema/scalar"
 	log "github.com/codeamp/logger"
 	"github.com/jinzhu/gorm"
-<<<<<<< HEAD
 	"github.com/codeamp/circuit/plugins/codeamp/schema/scalar"
-=======
->>>>>>> 02c2abc7
 	graphql "github.com/neelance/graphql-go"
 	uuid "github.com/satori/go.uuid"
 )
@@ -71,41 +68,18 @@
 	return string(r.Extension.State)
 }
 
-<<<<<<< HEAD
-func (r *ExtensionResolver) Config(ctx context.Context) (scalar.Json, error) {
-	return scalar.Json{r.Extension.Config.RawMessage}, nil
-}
-
-func (r *ExtensionResolver) Artifacts() []*KeyValueResolver {
-	var keyValues []plugins.KeyValue
-	// err := plugins.ConvertMapStringStringToKV(r.Extension.Artifacts, &keyValues)
-	// if err != nil {
-	// 	log.InfoWithFields("not able to convert map[string]string to keyvalues", log.Fields{
-	// 		"extensionSpec": r.Extension,
-	// 	})
-	// }
-	var rows []*KeyValueResolver
-	for _, kv := range keyValues {
-		rows = append(rows, &KeyValueResolver{db: r.db, KeyValue: kv})
-	}
-	return rows
-=======
 func (r *ExtensionResolver) Config(ctx context.Context) scalar.Json {
 	return scalar.Json{r.Extension.Config.RawMessage}
->>>>>>> 02c2abc7
 }
 
 func (r *ExtensionResolver) Artifacts() scalar.Json {
 	return scalar.Json{r.Extension.Config.RawMessage}
 }
 
-<<<<<<< HEAD
-=======
 func (r *ExtensionResolver) Created() graphql.Time {
 	return graphql.Time{Time: r.Extension.Model.CreatedAt}
 }
 
->>>>>>> 02c2abc7
 func (r *Resolver) CreateExtension(ctx context.Context, args *struct{ Extension *ExtensionInput }) (*ExtensionResolver, error) {
 	var extension models.Extension
 	extensionSpecId, err := uuid.FromString(args.Extension.ExtensionSpecId)
@@ -144,52 +118,12 @@
 			return nil, errors.New("Can't find corresponding extensionSpec.")
 		}
 
-<<<<<<< HEAD
-		// replace empty config values with corresponding, extensionSpec specified values
-		userConfigInterface := make(map[string]interface{})
-		err = json.Unmarshal(args.Extension.Config.RawMessage, &userConfigInterface)
-		if err != nil {
-			log.Info("Could not unmarshal args.Extension.Config.RawMessage")
-			return nil, errors.New("Could not unmarshal args.Extension.Config.RawMessage")			
-		}
-
-		adminConfigInterface := make(map[string]interface{})
-		err = json.Unmarshal(extensionSpec.Config.RawMessage, &adminConfigInterface)
-		if err != nil {
-			log.Info("Could not unmarshal args.Extension.Config.RawMessage")
-			return nil, errors.New("Could not unmarshal args.Extension.Config.RawMessage")			
-		}
-
-		// type casts 4 life
-		for idx, uv := range userConfigInterface["config"].([]interface{}) {
-			if uv.(map[string]interface{})["value"].(string) == "" {
-				for _, av := range adminConfigInterface["config"].([]interface{}) {
-					if av.(map[string]interface{})["key"].(string) == uv.(map[string]interface{})["key"].(string) {
-						userConfigInterface["config"].([]interface{})[idx].(map[string]interface{})["value"] = av.(map[string]interface{})["value"].(string)
-					}
-				}
-			}
-		}
-
-		marshalledUserConfig, err := json.Marshal(userConfigInterface)
-		if err != nil {
-			log.Info(err.Error())
-			return nil, err
-		}
-
-=======
->>>>>>> 02c2abc7
 		extension = models.Extension{
 			ExtensionSpecId: extensionSpecId,
 			ProjectId:       projectId,
 			EnvironmentId:   environmentId,
-<<<<<<< HEAD
-			Config: postgres.Jsonb{[]byte(marshalledUserConfig)},
-			State: plugins.GetState("waiting"),
-=======
 			Config:          postgres.Jsonb{[]byte(args.Extension.Config.RawMessage)},
 			State:           plugins.GetState("waiting"),
->>>>>>> 02c2abc7
 			Artifacts:       postgres.Jsonb{},
 		}
 		r.db.Save(&extension)
