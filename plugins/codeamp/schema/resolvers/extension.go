--- conflicted
+++ resolved
@@ -35,19 +35,11 @@
 }
 
 type ExtensionInput struct {
-<<<<<<< HEAD
 	ID              *string
 	ProjectId       string
 	ExtensionSpecId string
 	Config          scalar.Json
 	EnvironmentId   string
-=======
-	ID                   *string
-	ProjectId            string
-	ExtensionSpecId      string
-	EnvironmentVariables []*ExtensionEnvironmentVariableInput
-	EnvironmentId        string
->>>>>>> 2b0be781
 }
 
 func (r *Resolver) Extension(ctx context.Context, args *struct{ ID graphql.ID }) (*ExtensionResolver, error) {
@@ -104,10 +96,6 @@
 
 func (r *Resolver) CreateExtension(ctx context.Context, args *struct{ Extension *ExtensionInput }) (*ExtensionResolver, error) {
 	var extension models.Extension
-<<<<<<< HEAD
-=======
-
->>>>>>> 2b0be781
 	extensionSpecId, err := uuid.FromString(args.Extension.ExtensionSpecId)
 	if err != nil {
 		log.InfoWithFields("couldn't parse ExtensionSpecId", log.Fields{
@@ -144,7 +132,6 @@
 			return nil, errors.New("Can't find corresponding extensionSpec.")
 		}
 
-<<<<<<< HEAD
 		// replace empty config values with corresponding, extensionSpec specified values
 		userConfigInterface := make(map[string]interface{})
 		err = json.Unmarshal(args.Extension.Config.RawMessage, &userConfigInterface)
@@ -177,25 +164,14 @@
 			return nil, err
 		}
 
-=======
->>>>>>> 2b0be781
 		extension = models.Extension{
 			ExtensionSpecId: extensionSpecId,
 			ProjectId:       projectId,
 			EnvironmentId:   environmentId,
-<<<<<<< HEAD
-<<<<<<< HEAD
 			Config: postgres.Jsonb{[]byte(marshalledUserConfig)},
 			State: plugins.Waiting,
-=======
-			// FormSpecValues:  postgres.Jsonb{jsonFormSpecValuesMap},
-			// Artifacts:       map[string]*string{},
-			State: plugins.GetState("waiting"),
->>>>>>> aa3b7681367e86a6b1addb3ddc78b51676f18331
-=======
 			Artifacts:       map[string]*string{},
 			State:           plugins.Waiting,
->>>>>>> 2b0be781
 		}
 		r.db.Save(&extension)
 
@@ -273,35 +249,8 @@
 		})
 		return &ExtensionResolver{}, nil
 	}
-<<<<<<< HEAD
-	
 	extension.Config = postgres.Jsonb{args.Extension.Config.RawMessage}
 	extension.State = plugins.Waiting
-=======
-
-<<<<<<< HEAD
-	err := plugins.ConvertKVToMapStringInterface(args.Extension.FormSpecValues, &formSpecValuesMap)
-	if err != nil {
-		log.InfoWithFields("not able to convert kv to map[string]string", log.Fields{
-			"extension": args.Extension,
-		})
-		return &ExtensionResolver{}, nil
-	}
-
-	// jsonFormSpecValuesMap, err := json.Marshal(formSpecValuesMap)
-	// if err != nil {
-	// 	log.InfoWithFields("can't marshal formSpecValuesMap", log.Fields{
-	// 		"formSpecValuesMap": formSpecValuesMap,
-	// 	})
-	// 	return nil, errors.New("Can't marshal FormSpecValues")
-	// }
-
-	// extension.FormSpecValues = postgres.Jsonb{jsonFormSpecValuesMap}
-	extension.State = plugins.GetState("waiting")
->>>>>>> aa3b7681367e86a6b1addb3ddc78b51676f18331
-=======
-	extension.State = plugins.Waiting
->>>>>>> 2b0be781
 
 	r.db.Save(&extension)
 	r.actions.ExtensionUpdated(&extension)
@@ -346,25 +295,4 @@
 		return nil, fmt.Errorf("Environment not found.")
 	}
 	return &EnvironmentResolver{db: r.db, Environment: environment}, nil
-<<<<<<< HEAD
-=======
-}
-
-func (r *ExtensionResolver) EnvironmentVariables(ctx context.Context) ([]*EnvironmentVariableResolver, error) {
-	var rows []models.EnvironmentVariable
-	var results []*EnvironmentVariableResolver
-
-	if r.db.Where("extension_id = ?", r.Extension.Model.ID.String()).Find(&rows).RecordNotFound() {
-		log.InfoWithFields("env vars not found", log.Fields{
-			"extension_id": r.Extension.Model.ID.String(),
-		})
-		return nil, fmt.Errorf("No environment variables linked with extension.")
-	}
-
-	for _, row := range rows {
-		results = append(results, &EnvironmentVariableResolver{db: r.db, EnvironmentVariable: row})
-	}
-
-	return results, nil
->>>>>>> 2b0be781
 }