package actions

import (
	"encoding/json"
	"fmt"
	"strconv"
	"strings"

	"github.com/codeamp/circuit/plugins"
	"github.com/codeamp/circuit/plugins/codeamp/models"
	"github.com/codeamp/circuit/plugins/codeamp/utils"
	log "github.com/codeamp/logger"
	"github.com/codeamp/transistor"
	"github.com/jinzhu/gorm"
)

type Actions struct {
	events chan transistor.Event
	db     *gorm.DB
}

func NewActions(events chan transistor.Event, db *gorm.DB) *Actions {
	return &Actions{
		events: events,
		db:     db,
	}
}

func (x *Actions) HeartBeat(tick string) {
	var projects []models.Project

	x.db.Find(&projects)
	for _, project := range projects {
		if tick == "minute" {
			x.GitSync(&project)
		}
	}
}

func (x *Actions) GitSync(project *models.Project) {
	var feature models.Feature
	var release models.Release
	hash := ""

	// Get latest release and deployed feature hash
	if x.db.Where("project_id = ?", project.ID).Order("created_at DESC").First(&release).RecordNotFound() {
		// get latest feature if there is no releases
		x.db.Where("project_id = ?", project.ID).Order("created_at DESC").First(&feature)
		hash = feature.Hash
	} else {
		hash = release.HeadFeature.Hash
	}

<<<<<<< HEAD
	gitSync := plugins.GitSync{
		Action: plugins.GetAction("update"),
		State:  plugins.GetState("waiting"),
		Project: plugins.Project{
			Id:         project.Model.ID.String(),
			Repository: project.Repository,
		},
		Git: plugins.Git{
			Url:           project.GitUrl,
			Protocol:      project.GitProtocol,
			Branch:        project.GitBranch,
			RsaPrivateKey: project.RsaPrivateKey,
			RsaPublicKey:  project.RsaPublicKey,
		},
		From: hash,
=======
	// get branches of entire environments
	environments := []models.Environment{}
	if x.db.Find(&environments).RecordNotFound() {
		log.Info("no envs found")
>>>>>>> 53c9263d
	}

	for _, env := range environments {
		gitSync := plugins.GitSync{
			Action: plugins.GetAction("update"),
			State:  plugins.GetState("waiting"),
			Project: plugins.Project{
				Id:         project.Model.ID.String(),
				Repository: project.Repository,
			},
			Git: plugins.Git{
				Url:           project.GitUrl,
				Protocol:      project.GitProtocol,
				Branch:        env.GitBranch,
				RsaPrivateKey: project.RsaPrivateKey,
				RsaPublicKey:  project.RsaPublicKey,
			},
			From: hash,
		}

		x.events <- transistor.NewEvent(gitSync, nil)
	}
}

func (x *Actions) GitCommit(commit plugins.GitCommit) {
	project := models.Project{}
	feature := models.Feature{}

	if x.db.Where("repository = ?", commit.Repository).First(&project).RecordNotFound() {
		log.InfoWithFields("project not found", log.Fields{
			"repository": commit.Repository,
		})
		return
	}

	if x.db.Where("project_id = ? AND hash = ?", project.ID, commit.Hash).First(&feature).RecordNotFound() {
		feature = models.Feature{
			ProjectId:  project.ID,
			Message:    commit.Message,
			User:       commit.User,
			Hash:       commit.Hash,
			ParentHash: commit.ParentHash,
			Ref:        commit.Ref,
			Created:    commit.Created,
		}
		x.db.Save(&feature)
	} else {
		log.InfoWithFields("feature already exists", log.Fields{
			"repository": commit.Repository,
			"hash":       commit.Hash,
		})
	}
}

func (x *Actions) GitBranch(branch plugins.GitBranch) {
	project := models.Project{}
	gitBranch := models.GitBranch{}

	if x.db.Where("repository = ?", branch.Repository).First(&project).RecordNotFound() {
		log.InfoWithFields("project not found", log.Fields{
			"repository": branch.Repository,
		})
		return
	}

	if x.db.Where("project_id = ? and name = ?", project.ID, branch.Name).First(&gitBranch).RecordNotFound() {
		gitBranch = models.GitBranch{
			ProjectId: project.ID,
			Name:      branch.Name,
		}
		x.db.Save(&gitBranch)
	} else {
		log.InfoWithFields("feature already exists", log.Fields{
			"repository": branch.Repository,
			"name":       branch.Name,
		})
	}
}

func (x *Actions) ProjectCreated(project *models.Project) {

}

func (x *Actions) ServiceCreated(service *models.Service) {
	project := models.Project{}
	if x.db.Where("id = ?", service.ProjectId).First(&project).RecordNotFound() {
		log.InfoWithFields("project not found", log.Fields{
			"service": service,
		})
	}
}

func (x *Actions) ServiceUpdated(service *models.Service) {
	project := models.Project{}
	if x.db.Where("id = ?", service.ProjectId).First(&project).RecordNotFound() {
		log.InfoWithFields("project not found", log.Fields{
			"service": service,
		})
	}
}

func (x *Actions) ServiceDeleted(service *models.Service) {
	project := models.Project{}
	if x.db.Where("id = ?", service.ProjectId).First(&project).RecordNotFound() {
		log.InfoWithFields("project not found", log.Fields{
			"service": service,
		})
	}
}

func (x *Actions) ServiceSpecCreated(service *models.ServiceSpec) {
}

func (x *Actions) ServiceSpecDeleted(service *models.ServiceSpec) {
}

func (x *Actions) ServiceSpecUpdated(service *models.ServiceSpec) {
}

func (x *Actions) ExtensionSpecCreated(extensionSpec *models.ExtensionSpec) {
}

func (x *Actions) ExtensionSpecDeleted(extensionSpec *models.ExtensionSpec) {
}

func (x *Actions) ExtensionSpecUpdated(extensionSpec *models.ExtensionSpec) {
}

func (x *Actions) EnvironmentCreated(env *models.Environment) {
}

func (x *Actions) EnvironmentUpdated(env *models.Environment) {
}

func (x *Actions) EnvironmentDeleted(env *models.Environment) {
}

func (x *Actions) EnvironmentVariableCreated(envVar *models.EnvironmentVariable) {
}

func (x *Actions) EnvironmentVariableDeleted(envVar *models.EnvironmentVariable) {
}

func (x *Actions) EnvironmentVariableUpdated(envVar *models.EnvironmentVariable) {
}

func (x *Actions) ExtensionCreated(extension *models.Extension) {
	project := models.Project{}
	extensionSpec := models.ExtensionSpec{}
	environment := models.Environment{}

	if x.db.Where("id = ?", extension.ProjectId).First(&project).RecordNotFound() {
		log.InfoWithFields("project not found", log.Fields{
			"extension": extension,
		})
	}

	if x.db.Where("id = ?", extension.ExtensionSpecId).First(&extensionSpec).RecordNotFound() {
		log.InfoWithFields("extensionSpec not found", log.Fields{
			"extension": extension,
		})
	}

	if x.db.Where("id = ?", extension.EnvironmentId).First(&environment).RecordNotFound() {
		log.InfoWithFields("env not found", log.Fields{
			"id": extension.EnvironmentId,
		})
	}

	unmarshalledConfig := make(map[string]interface{})
	err := json.Unmarshal(extension.Config.RawMessage, &unmarshalledConfig)
	if err != nil {
		log.Info(err.Error())
	}

	formValues, err := utils.GetFilledFormValues(unmarshalledConfig, extensionSpec.Key, x.db)
	if err != nil {
		log.Info(err.Error())
	}

<<<<<<< HEAD
	for key, val := range unmarshalledConfig["custom"].(map[string]interface{}) {
		formValues[fmt.Sprintf("%s_%s", strings.ToUpper(extensionSpec.Key), strings.ToUpper(key))] = val
	}

=======
>>>>>>> 53c9263d
	services := []models.Service{}
	if x.db.Where("project_id = ?", extension.ProjectId).Find(&services).RecordNotFound() {
		log.InfoWithFields("no services found for this project", log.Fields{
			"extension": extension.ProjectId,
		})
	}

	// get env vars in project and admin and insert into secrets
	secrets := []plugins.Secret{}
	adminEnvVars := []models.EnvironmentVariable{}
	if x.db.Where("scope = ?", "global").Find(&adminEnvVars).RecordNotFound() {
		log.InfoWithFields("no global admin env vars", log.Fields{})
	}
	for _, val := range adminEnvVars {
		evValue := models.EnvironmentVariableValue{}
		if x.db.Where("id = ?", val.Value).First(&evValue).RecordNotFound() {
			log.InfoWithFields("envvar value not found", log.Fields{
				"id": val.Value,
			})
		} else {
			secrets = append(secrets, plugins.Secret{
				Key:   val.Key,
				Value: evValue.Value,
				Type:  val.Type,
			})
		}
	}

	projectEnvVars := []models.EnvironmentVariable{}
	if x.db.Where("scope = ? and project_id = ?", "global", project.Model.ID.String()).Find(&adminEnvVars).RecordNotFound() {
		log.InfoWithFields("no project env vars found", log.Fields{})
	}
	for _, val := range projectEnvVars {
		evValue := models.EnvironmentVariableValue{}
		if x.db.Where("id = ?", val.Value).First(&evValue).RecordNotFound() {
			log.InfoWithFields("envvar value not found", log.Fields{
				"id": val.Value,
			})
		} else {
			secrets = append(secrets, plugins.Secret{
				Key:   val.Key,
				Value: evValue.Value,
				Type:  val.Type,
			})
		}
	}

	pluginServices := []plugins.Service{}
	for _, service := range services {
		spec := models.ServiceSpec{}
		if x.db.Where("id = ?", service.ServiceSpecId).First(&spec).RecordNotFound() {
			log.InfoWithFields("servicespec not found", log.Fields{
				"id": service.ServiceSpecId,
			})
			return
		}

		listeners := []models.ContainerPort{}
		if x.db.Where("service_id = ?", service.Model.ID).Find(&listeners).RecordNotFound() {
			log.InfoWithFields("container ports not found", log.Fields{
				"service_id": service.Model.ID,
			})
			return
		}

		pluginListeners := []plugins.Listener{}
		for _, listener := range listeners {
			intPort, _ := strconv.Atoi(listener.Port)
			pluginListeners = append(pluginListeners, plugins.Listener{
				Port:     int32(intPort),
				Protocol: listener.Protocol,
			})
		}

		intTerminationGracePeriod, _ := strconv.Atoi(spec.TerminationGracePeriod)
		intReplicas, _ := strconv.Atoi(service.Count)
		pluginServices = append(pluginServices, plugins.Service{
			Id:        service.Model.ID.String(),
			Command:   service.Command,
			Name:      service.Name,
			Listeners: pluginListeners,
			State:     plugins.GetState("waiting"),
			Spec: plugins.ServiceSpec{
				Id:                            spec.Model.ID.String(),
				CpuRequest:                    fmt.Sprintf("%sm", spec.CpuRequest),
				CpuLimit:                      fmt.Sprintf("%sm", spec.CpuLimit),
				MemoryRequest:                 fmt.Sprintf("%sMi", spec.MemoryRequest),
				MemoryLimit:                   fmt.Sprintf("%sMi", spec.MemoryLimit),
				TerminationGracePeriodSeconds: int64(intTerminationGracePeriod),
			},
			Type:     string(service.Type),
			Replicas: int64(intReplicas),
		})
	}

	eventExtension := plugins.Extension{
		Id:           extension.Model.ID.String(),
		Action:       plugins.GetAction("create"),
		Slug:         extensionSpec.Key,
		State:        plugins.GetState("waiting"),
		StateMessage: "onCreate",
		Config:       formValues,
		Artifacts:    map[string]string{},
		Environment:  environment.Name,
		Project: plugins.Project{
			Id: project.Model.ID.String(),
			Git: plugins.Git{
				Url:           project.GitUrl,
				Protocol:      project.GitProtocol,
<<<<<<< HEAD
				Branch:        project.GitBranch,
=======
				Branch:        environment.GitBranch,
>>>>>>> 53c9263d
				RsaPrivateKey: project.RsaPrivateKey,
				RsaPublicKey:  project.RsaPublicKey,
			},
			Services:   pluginServices,
			Secrets:    secrets,
			Repository: project.Repository,
		},
	}

	x.events <- transistor.NewEvent(eventExtension, nil)
}

func (x *Actions) ExtensionUpdated(extension *models.Extension) {
	project := models.Project{}
	extensionSpec := models.ExtensionSpec{}

	if x.db.Where("id = ?", extension.ProjectId).First(&project).RecordNotFound() {
		log.InfoWithFields("project not found", log.Fields{
			"extension": extension,
		})
	}

	if x.db.Where("id = ?", extension.ExtensionSpecId).First(&extensionSpec).RecordNotFound() {
		log.InfoWithFields("extensionSpec not found", log.Fields{
			"extension": extension,
		})
	}

	// interfaceFormSpecValues := make(map[string]interface{})
	// err := json.Unmarshal(extension.FormSpecValues.RawMessage, &interfaceFormSpecValues)
	// if err != nil {
	// 	spew.Dump(err)
	// }

	eventExtension := plugins.Extension{
		Id:           extension.Model.ID.String(),
		Action:       plugins.GetAction("update"),
		Slug:         extensionSpec.Key,
		State:        plugins.GetState("waiting"),
		StateMessage: "onUpdate",
		// FormValues:   interfaceFormSpecValues,
		Artifacts: map[string]string{},
	}
	x.events <- transistor.NewEvent(eventExtension, nil)
}

func (x *Actions) ExtensionDeleted(extension *models.Extension) {
}

func (x *Actions) ExtensionInitCompleted(extension *models.Extension) {
}

func (x *Actions) ReleaseExtensionCompleted(re *models.ReleaseExtension) {
	x.db.Save(&re)

	project := models.Project{}
	release := models.Release{}
	fellowReleaseExtensions := []models.ReleaseExtension{}

	if x.db.Where("id = ?", re.ReleaseId).First(&release).RecordNotFound() {
		log.InfoWithFields("release not found", log.Fields{
			"releaseExtension": re,
		})
		return
	}

	if x.db.Where("release_id = ? and type = ?", re.ReleaseId, re.Type).Find(&fellowReleaseExtensions).RecordNotFound() {
		log.InfoWithFields("fellow release extensions not found", log.Fields{
			"releaseExtension": re,
		})
		return
	}

	if x.db.Where("id = ?", release.ProjectId).First(&project).RecordNotFound() {
		log.InfoWithFields("project not found", log.Fields{
			"release": release,
		})
		return
	}

	// loop through and check if all release extensions are completed
	done := true
	for _, fre := range fellowReleaseExtensions {
		if fre.Type == re.Type && fre.State != plugins.GetState("complete") {
			done = false
		}
	}

	if done {
		switch re.Type {
		case plugins.GetType("workflow"):
			x.WorkflowExtensionsCompleted(&release)
		case plugins.GetType("deployment"):
			x.DeploymentExtensionsCompleted(&release)
		}
	}
}

func (x *Actions) ReleaseExtensionsCompleted(release *models.Release) {
	project := models.Project{}

	release.StateMessage = "Finished"
	release.State = plugins.GetState("complete")

	x.db.Save(&release)

	if x.db.Where("id = ?", release.ProjectId).First(&project).RecordNotFound() {
		log.InfoWithFields("project not found", log.Fields{
			"release": release,
		})
		return
	}
}

func (x *Actions) WorkflowExtensionsCompleted(release *models.Release) {
	// find all related deployment extensions
	depExtensions := []models.Extension{}
	aggregateReleaseExtensionArtifacts := make(map[string]interface{})
	found := false

	if x.db.Where("project_id = ? and environment_id = ?", release.ProjectId, release.EnvironmentId).Find(&depExtensions).RecordNotFound() {
		log.InfoWithFields("deployment extensions not found", log.Fields{
			"release": release,
		})
		return
	}

	for _, de := range depExtensions {
		var extensionSpec models.ExtensionSpec
		if x.db.Where("id = ?", de.ExtensionSpecId).First(&extensionSpec).RecordNotFound() {
			log.InfoWithFields("extension spec not found", log.Fields{
				"extension spec": de,
			})
		}
		if plugins.Type(extensionSpec.Type) == plugins.GetType("workflow") {
			releaseExtension := models.ReleaseExtension{}

			if x.db.Where("release_id = ? AND extension_id = ? AND state = ?", release.Model.ID, de.Model.ID, string(plugins.GetState("complete"))).Find(&releaseExtension).RecordNotFound() {
				log.InfoWithFields("release extension not found", log.Fields{
					"release_id":   release.Model.ID,
					"extension_id": de.Model.ID,
					"state":        plugins.GetState("complete"),
				})
			}

			// put all releaseextension artifacts inside release artifacts
			unmarshalledArtifacts := make(map[string]interface{})
			err := json.Unmarshal(releaseExtension.Artifacts.RawMessage, &unmarshalledArtifacts)
			if err != nil {
				log.InfoWithFields(err.Error(), log.Fields{})
				return
			}

			for k, v := range unmarshalledArtifacts {
				key := fmt.Sprintf("%s_%s", strings.ToUpper(extensionSpec.Key), strings.ToUpper(k))
				aggregateReleaseExtensionArtifacts[key] = v
			}
		}

		if plugins.Type(extensionSpec.Type) == plugins.GetType("deployment") {
			found = true
		}
	}

	// persist workflow artifacts
	// release.Artifacts = plugins.MapStringStringToHstore(releaseExtensionArtifacts)
	x.db.Save(release)

	// if there are no deployment workflows, then release is complete
	if !found {
		x.ReleaseCompleted(release)
	}

	project := models.Project{}

	if x.db.Where("id = ?", release.ProjectId).First(&project).RecordNotFound() {
		log.InfoWithFields("project not found", log.Fields{
			"release": release,
		})
	}

	services := []models.Service{}
	if x.db.Where("project_id = ?", release.ProjectId).Find(&services).RecordNotFound() {
		log.InfoWithFields("no services found for this project", log.Fields{
			"release": release,
		})
	}

	// get env vars in project and admin and insert into secrets
	secrets := []plugins.Secret{}
	adminEnvVars := []models.EnvironmentVariable{}
	if x.db.Where("scope in ?", "global").Find(&adminEnvVars).RecordNotFound() {
		log.InfoWithFields("no global admin env vars", log.Fields{})
	}
	for _, val := range adminEnvVars {
		evValue := models.EnvironmentVariableValue{}
		if x.db.Where("id = ?", val.Value).First(&evValue).RecordNotFound() {
			log.InfoWithFields("envvar value not found", log.Fields{
				"id": val.Value,
			})
		} else {
			secrets = append(secrets, plugins.Secret{
				Key:   val.Key,
				Value: evValue.Value,
				Type:  val.Type,
			})
		}
	}

	projectEnvVars := []models.EnvironmentVariable{}
	if x.db.Where("scope in ?", "global").Find(&adminEnvVars).RecordNotFound() {
		log.InfoWithFields("no project env vars found", log.Fields{})
	}
	for _, val := range projectEnvVars {
		evValue := models.EnvironmentVariableValue{}
		if x.db.Where("id = ?", val.Value).First(&evValue).RecordNotFound() {
			log.InfoWithFields("envvar value not found", log.Fields{
				"id": val.Value,
			})
		} else {
			secrets = append(secrets, plugins.Secret{
				Key:   val.Key,
				Value: evValue.Value,
				Type:  val.Type,
			})
		}
	}

	headFeature := models.Feature{}
	if x.db.Where("id = ?", release.HeadFeatureID).First(&headFeature).RecordNotFound() {
		log.InfoWithFields("head feature not found", log.Fields{
			"id": release.HeadFeatureID,
		})
		return
	}

	tailFeature := models.Feature{}
	if x.db.Where("id = ?", release.TailFeatureID).First(&tailFeature).RecordNotFound() {
		log.InfoWithFields("tail feature not found", log.Fields{
			"id": release.TailFeatureID,
		})
		return
	}

	environment := models.Environment{}
	if x.db.Where("id = ?", release.EnvironmentId).First(&environment).RecordNotFound() {
		log.InfoWithFields("environment not found", log.Fields{
			"id": release.EnvironmentId,
		})
		return
	}

	pluginServices := []plugins.Service{}
	for _, service := range services {
		spec := models.ServiceSpec{}
		if x.db.Where("id = ?", service.ServiceSpecId).First(&spec).RecordNotFound() {
			log.InfoWithFields("servicespec not found", log.Fields{
				"id": service.ServiceSpecId,
			})
			return
		}

		listeners := []models.ContainerPort{}
		if x.db.Where("service_id = ?", service.Model.ID).Find(&listeners).RecordNotFound() {
			log.InfoWithFields("container ports not found", log.Fields{
				"service_id": service.Model.ID,
			})
			return
		}

		pluginListeners := []plugins.Listener{}
		for _, listener := range listeners {
			intPort, _ := strconv.Atoi(listener.Port)
			pluginListeners = append(pluginListeners, plugins.Listener{
				Port:     int32(intPort),
				Protocol: listener.Protocol,
			})
		}

		intTerminationGracePeriod, _ := strconv.Atoi(spec.TerminationGracePeriod)
		intReplicas, _ := strconv.Atoi(service.Count)
		pluginServices = append(pluginServices, plugins.Service{
			Id:        service.Model.ID.String(),
			Command:   service.Command,
			Name:      service.Name,
			Listeners: pluginListeners,
			State:     plugins.GetState("waiting"),
			Spec: plugins.ServiceSpec{
				Id:                            spec.Model.ID.String(),
				CpuRequest:                    fmt.Sprintf("%sm", spec.CpuRequest),
				CpuLimit:                      fmt.Sprintf("%sm", spec.CpuLimit),
				MemoryRequest:                 fmt.Sprintf("%sMi", spec.MemoryRequest),
				MemoryLimit:                   fmt.Sprintf("%sMi", spec.MemoryLimit),
				TerminationGracePeriodSeconds: int64(intTerminationGracePeriod),
			},
			Type:     string(service.Type),
			Replicas: int64(intReplicas),
		})
	}
	releaseEvent := plugins.Release{
		Action:       plugins.GetAction("create"),
		State:        plugins.GetState("waiting"),
		Environment:  environment.Name,
		StateMessage: "create release event",
		Id:           release.Model.ID.String(),
		HeadFeature: plugins.Feature{
			Id:         headFeature.Model.ID.String(),
			Hash:       headFeature.Hash,
			ParentHash: headFeature.ParentHash,
			User:       headFeature.User,
			Message:    headFeature.Message,
			Created:    headFeature.Created,
		},
		TailFeature: plugins.Feature{
			Id:         tailFeature.Model.ID.String(),
			Hash:       tailFeature.Hash,
			ParentHash: tailFeature.ParentHash,
			User:       tailFeature.User,
			Message:    tailFeature.Message,
			Created:    tailFeature.Created,
		},
		User: "",
		Project: plugins.Project{
			Id:             project.Model.ID.String(),
			Action:         plugins.GetAction("update"),
			Repository:     project.Repository,
			NotifyChannels: []string{}, // not sure what channels can be notified with this
			Services:       pluginServices,
		},
		Git: plugins.Git{
			Url:    project.GitUrl,
			Branch: environment.GitBranch,
		},
		Secrets: secrets,
	}
	releaseExtensionEvents := []plugins.ReleaseExtension{}

	for _, extension := range depExtensions {
		extensionSpec := models.ExtensionSpec{}
		if x.db.Where("id= ?", extension.ExtensionSpecId).Find(&extensionSpec).RecordNotFound() {
			log.InfoWithFields("extension spec not found", log.Fields{
				"extension": extension,
			})
		}

		if plugins.Type(extensionSpec.Type) == plugins.GetType("workflow") {
			releaseExtension := models.ReleaseExtension{}

			if x.db.Where("release_id = ? AND extension_id = ? AND state = ?", release.Model.ID, extension.Model.ID, plugins.GetState("complete")).Find(&releaseExtension).RecordNotFound() {
				log.InfoWithFields("release extension not found", log.Fields{
					"release_id":   release.Model.ID,
					"extension_id": extension.Model.ID,
					"state":        plugins.GetState("complete"),
				})
			}
		}

		if plugins.Type(extensionSpec.Type) == plugins.GetType("deployment") {

			// create ReleaseExtension
			releaseExtension := models.ReleaseExtension{
				ReleaseId:         release.Model.ID,
				FeatureHash:       "",
				ServicesSignature: "",
				SecretsSignature:  "",
				ExtensionId:       extension.Model.ID,
				State:             plugins.GetState("waiting"),
				Type:              plugins.GetType("deployment"),
				StateMessage:      "initialized",
			}

			x.db.Save(&releaseExtension)
<<<<<<< HEAD

			formValues := make(map[string]interface{})
=======
>>>>>>> 53c9263d
			unmarshalledConfig := make(map[string]interface{})

			err := json.Unmarshal(extension.Config.RawMessage, &unmarshalledConfig)
			if err != nil {
				log.Info(err.Error())
			}

<<<<<<< HEAD
			// iter through custom + config and add to formvalues interface
			for _, val := range unmarshalledConfig["config"].([]interface{}) {
				val := val.(map[string]interface{})
				formValues[fmt.Sprintf("%s_%s", strings.ToUpper(extensionSpec.Key), strings.ToUpper(val["key"].(string)))] = val["value"].(string)
			}

			for key, val := range unmarshalledConfig["custom"].(map[string]interface{}) {
				formValues[fmt.Sprintf("%s_%s", strings.ToUpper(extensionSpec.Key), strings.ToUpper(key))] = val
			}
=======
			formValues, err := utils.GetFilledFormValues(unmarshalledConfig, extensionSpec.Key, x.db)
			if err != nil {
				log.Info(err.Error())
			}
>>>>>>> 53c9263d

			extensionEvent := plugins.Extension{
				Id:     extension.Model.ID.String(),
				Config: formValues,
				// Artifacts: plugins.HstoreToMapStringString(extension.Artifacts),
			}

			releaseExtensionEvents = append(releaseExtensionEvents, plugins.ReleaseExtension{
				Id:           releaseExtension.Model.ID.String(),
				Action:       plugins.GetAction("create"),
				Slug:         extensionSpec.Key,
				State:        releaseExtension.State,
				Artifacts:    map[string]string{},
				Release:      releaseEvent,
				Extension:    extensionEvent,
				StateMessage: releaseExtension.StateMessage,
			})

		}
	}

	// send out release extension event for each re
	for _, re := range releaseExtensionEvents {
		re.Release.Artifacts = aggregateReleaseExtensionArtifacts
		x.events <- transistor.NewEvent(re, nil)
	}
}

func (x *Actions) DeploymentExtensionsCompleted(release *models.Release) {
	// find all related deployment extensions
	depExtensions := []models.Extension{}
	// releaseExtensionArtifacts := map[string]string{}

	if x.db.Where("project_id = ?", release.ProjectId).Find(&depExtensions).RecordNotFound() {
		log.InfoWithFields("deployment extensions not found", log.Fields{
			"release": release,
		})
		return
	}

	for _, de := range depExtensions {
		var extensionSpec models.ExtensionSpec
		if x.db.Where("id = ?", de.ExtensionSpecId).First(&extensionSpec).RecordNotFound() {
			log.InfoWithFields("extension spec not found", log.Fields{
				"id": de.ExtensionSpecId,
			})
		}

		if plugins.Type(extensionSpec.Type) == plugins.GetType("deployment") {
			releaseExtension := models.ReleaseExtension{}

			if x.db.Where("release_id = ? AND extension_id = ? AND state = ?", release.Model.ID, de.Model.ID, plugins.GetState("complete")).Find(&releaseExtension).RecordNotFound() {
				log.InfoWithFields("release extension not found", log.Fields{
					"release_id":   release.Model.ID,
					"extension_id": de.Model.ID,
					"state":        plugins.GetState("complete"),
				})
			}

			// for k, v := range releaseExtension.Artifacts {
			// 	key := fmt.Sprintf("%s_%s", strings.ToUpper(extensionSpec.Key), strings.ToUpper(k))
			// 	releaseExtensionArtifacts[key] = *v
			// }
		}
	}

	// persist deployment artifacts
	// for k, v := range releaseExtensionArtifacts {
	// 	release.Artifacts[k] = &v
	// }

	x.db.Save(release)

	x.ReleaseCompleted(release)
}

func (x *Actions) ReleaseCompleted(release *models.Release) {
	project := models.Project{}
	if x.db.Where("id = ?", release.ProjectId).First(&project).RecordNotFound() {
		log.InfoWithFields("project not found", log.Fields{
			"release": release,
		})
	}

	// mark release as complete
	release.State = plugins.GetState("complete")
	release.StateMessage = "Release completed"

	x.db.Save(release)
}

func (x *Actions) ReleaseCreated(release *models.Release) {
	project := models.Project{}

	if x.db.Where("id = ?", release.ProjectId).First(&project).RecordNotFound() {
		log.InfoWithFields("project not found", log.Fields{
			"release": release,
		})
		return
	}

	// loop through extensions and send ReleaseWorkflow events
	projectExtensions := []models.Extension{}
	if x.db.Where("project_id = ? and environment_id = ?", release.ProjectId, release.EnvironmentId).Find(&projectExtensions).RecordNotFound() {
		log.InfoWithFields("project has no extensions", log.Fields{
			"project_id":     release.ProjectId,
			"environment_id": release.EnvironmentId,
		})
	}

	services := []models.Service{}
	if x.db.Where("project_id = ? and environment_id = ?", release.ProjectId, release.EnvironmentId).Find(&services).RecordNotFound() {
		log.InfoWithFields("project has no services", log.Fields{
			"project_id":     release.ProjectId,
			"environment_id": release.EnvironmentId,
		})
	}

	headFeature := models.Feature{}
	if x.db.Where("id = ?", release.HeadFeatureID).First(&headFeature).RecordNotFound() {
		log.InfoWithFields("head feature not found", log.Fields{
			"id": release.HeadFeatureID,
		})
		return
	}

	tailFeature := models.Feature{}
	if x.db.Where("id = ?", release.TailFeatureID).First(&tailFeature).RecordNotFound() {
		log.InfoWithFields("tail feature not found", log.Fields{
			"id": release.TailFeatureID,
		})
		return
	}

	environment := models.Environment{}
	if x.db.Where("id = ?", release.EnvironmentId).First(&environment).RecordNotFound() {
		log.InfoWithFields("environment not found", log.Fields{
			"id": release.EnvironmentId,
		})
		return
	}

	pluginServices := []plugins.Service{}
	for _, service := range services {
		spec := models.ServiceSpec{}
		if x.db.Where("id = ?", service.ServiceSpecId).First(&spec).RecordNotFound() {
			log.InfoWithFields("servicespec not found", log.Fields{
				"id": service.ServiceSpecId,
			})
			return
		}

		listeners := []models.ContainerPort{}
		if x.db.Where("service_id = ?", service.Model.ID).Find(&listeners).RecordNotFound() {
			log.InfoWithFields("container ports not found", log.Fields{
				"service_id": service.Model.ID,
			})
			return
		}

		pluginListeners := []plugins.Listener{}
		for _, listener := range listeners {
			intPort, _ := strconv.Atoi(listener.Port)
			pluginListeners = append(pluginListeners, plugins.Listener{
				Port:     int32(intPort),
				Protocol: listener.Protocol,
			})
		}
		intTerminationGracePeriod, _ := strconv.Atoi(spec.TerminationGracePeriod)
		intReplicas, _ := strconv.Atoi(service.Count)
		pluginServices = append(pluginServices, plugins.Service{
			Id:        service.Model.ID.String(),
			Command:   service.Command,
			Name:      service.Name,
			Listeners: pluginListeners,
			State:     plugins.GetState("waiting"),
			Spec: plugins.ServiceSpec{
				Id:                            spec.Model.ID.String(),
				CpuRequest:                    fmt.Sprintf("%sm", spec.CpuRequest),
				CpuLimit:                      fmt.Sprintf("%sm", spec.CpuLimit),
				MemoryRequest:                 fmt.Sprintf("%sMi", spec.MemoryRequest),
				MemoryLimit:                   fmt.Sprintf("%sMi", spec.MemoryLimit),
				TerminationGracePeriodSeconds: int64(intTerminationGracePeriod),
			},
			Type:     string(service.Type),
			Replicas: int64(intReplicas),
		})
	}

	releaseEvent := plugins.Release{
		Id:          release.Model.ID.String(),
		Action:      plugins.GetAction("create"),
		State:       plugins.GetState("waiting"),
		Environment: environment.Name,
		HeadFeature: plugins.Feature{
			Id:         headFeature.Model.ID.String(),
			Hash:       headFeature.Hash,
			ParentHash: headFeature.ParentHash,
			User:       headFeature.User,
			Message:    headFeature.Message,
			Created:    headFeature.Created,
		},
		TailFeature: plugins.Feature{
			Id:         tailFeature.Model.ID.String(),
			Hash:       tailFeature.Hash,
			ParentHash: tailFeature.ParentHash,
			User:       tailFeature.User,
			Message:    tailFeature.Message,
			Created:    tailFeature.Created,
		},
		User: release.User.Email,
		Project: plugins.Project{
			Id:         project.Model.ID.String(),
			Repository: project.Repository,
			Services:   pluginServices,
		},
		Git: plugins.Git{
<<<<<<< HEAD
			Url: project.GitUrl,
=======
			Url:    project.GitUrl,
			Branch: environment.GitBranch,
>>>>>>> 53c9263d
		},
	}
	for _, extension := range projectExtensions {
		extensionSpec := models.ExtensionSpec{}
		if x.db.Where("id= ?", extension.ExtensionSpecId).Find(&extensionSpec).RecordNotFound() {
			log.InfoWithFields("extension spec not found", log.Fields{
				"id": extension.ExtensionSpecId,
			})
		}

		// ONLY SEND WORKFLOW TYPE, EVENTs
		if plugins.Type(extensionSpec.Type) == plugins.GetType("workflow") {
			// create ReleaseExtension
			releaseExtension := models.ReleaseExtension{
				ReleaseId:         release.Model.ID,
				FeatureHash:       "",
				ServicesSignature: "",
				SecretsSignature:  "",
				ExtensionId:       extension.Model.ID,
				State:             plugins.GetState("waiting"),
				Type:              plugins.GetType("workflow"),
			}

			x.db.Save(&releaseExtension)

			unmarshalledConfig := make(map[string]interface{})

			err := json.Unmarshal(extension.Config.RawMessage, &unmarshalledConfig)
			if err != nil {
				log.Info(err.Error())
			}

<<<<<<< HEAD
			// iter through custom + config and add to formvalues interface
			for _, val := range unmarshalledConfig["config"].([]interface{}) {
				val := val.(map[string]interface{})
				formValues[fmt.Sprintf("%s_%s", strings.ToUpper(extensionSpec.Key), strings.ToUpper(val["key"].(string)))] = val["value"].(string)
			}

			for key, val := range unmarshalledConfig["custom"].(map[string]interface{}) {
				formValues[fmt.Sprintf("%s_%s", strings.ToUpper(extensionSpec.Key), strings.ToUpper(key))] = val
			}
=======
			formValues, err := utils.GetFilledFormValues(unmarshalledConfig, extensionSpec.Key, x.db)
			if err != nil {
				log.Info(err.Error())
			}

>>>>>>> 53c9263d
			extensionEvent := plugins.Extension{
				Id:     extension.Model.ID.String(),
				Config: formValues,
				// Artifacts:  plugins.HstoreToMapStringString(extension.Artifacts),
			}
			x.events <- transistor.NewEvent(plugins.ReleaseExtension{
				Id:        releaseExtension.Model.ID.String(),
				Action:    plugins.GetAction("create"),
				Slug:      extensionSpec.Key,
				State:     releaseExtension.State,
				Release:   releaseEvent,
				Extension: extensionEvent,
				Artifacts: map[string]string{},
			}, nil)
		}
	}
}<|MERGE_RESOLUTION|>--- conflicted
+++ resolved
@@ -51,28 +51,10 @@
 		hash = release.HeadFeature.Hash
 	}
 
-<<<<<<< HEAD
-	gitSync := plugins.GitSync{
-		Action: plugins.GetAction("update"),
-		State:  plugins.GetState("waiting"),
-		Project: plugins.Project{
-			Id:         project.Model.ID.String(),
-			Repository: project.Repository,
-		},
-		Git: plugins.Git{
-			Url:           project.GitUrl,
-			Protocol:      project.GitProtocol,
-			Branch:        project.GitBranch,
-			RsaPrivateKey: project.RsaPrivateKey,
-			RsaPublicKey:  project.RsaPublicKey,
-		},
-		From: hash,
-=======
 	// get branches of entire environments
 	environments := []models.Environment{}
 	if x.db.Find(&environments).RecordNotFound() {
 		log.Info("no envs found")
->>>>>>> 53c9263d
 	}
 
 	for _, env := range environments {
@@ -253,13 +235,6 @@
 		log.Info(err.Error())
 	}
 
-<<<<<<< HEAD
-	for key, val := range unmarshalledConfig["custom"].(map[string]interface{}) {
-		formValues[fmt.Sprintf("%s_%s", strings.ToUpper(extensionSpec.Key), strings.ToUpper(key))] = val
-	}
-
-=======
->>>>>>> 53c9263d
 	services := []models.Service{}
 	if x.db.Where("project_id = ?", extension.ProjectId).Find(&services).RecordNotFound() {
 		log.InfoWithFields("no services found for this project", log.Fields{
@@ -369,11 +344,7 @@
 			Git: plugins.Git{
 				Url:           project.GitUrl,
 				Protocol:      project.GitProtocol,
-<<<<<<< HEAD
-				Branch:        project.GitBranch,
-=======
 				Branch:        environment.GitBranch,
->>>>>>> 53c9263d
 				RsaPrivateKey: project.RsaPrivateKey,
 				RsaPublicKey:  project.RsaPublicKey,
 			},
@@ -746,11 +717,6 @@
 			}
 
 			x.db.Save(&releaseExtension)
-<<<<<<< HEAD
-
-			formValues := make(map[string]interface{})
-=======
->>>>>>> 53c9263d
 			unmarshalledConfig := make(map[string]interface{})
 
 			err := json.Unmarshal(extension.Config.RawMessage, &unmarshalledConfig)
@@ -758,22 +724,10 @@
 				log.Info(err.Error())
 			}
 
-<<<<<<< HEAD
-			// iter through custom + config and add to formvalues interface
-			for _, val := range unmarshalledConfig["config"].([]interface{}) {
-				val := val.(map[string]interface{})
-				formValues[fmt.Sprintf("%s_%s", strings.ToUpper(extensionSpec.Key), strings.ToUpper(val["key"].(string)))] = val["value"].(string)
-			}
-
-			for key, val := range unmarshalledConfig["custom"].(map[string]interface{}) {
-				formValues[fmt.Sprintf("%s_%s", strings.ToUpper(extensionSpec.Key), strings.ToUpper(key))] = val
-			}
-=======
 			formValues, err := utils.GetFilledFormValues(unmarshalledConfig, extensionSpec.Key, x.db)
 			if err != nil {
 				log.Info(err.Error())
 			}
->>>>>>> 53c9263d
 
 			extensionEvent := plugins.Extension{
 				Id:     extension.Model.ID.String(),
@@ -991,12 +945,8 @@
 			Services:   pluginServices,
 		},
 		Git: plugins.Git{
-<<<<<<< HEAD
-			Url: project.GitUrl,
-=======
 			Url:    project.GitUrl,
 			Branch: environment.GitBranch,
->>>>>>> 53c9263d
 		},
 	}
 	for _, extension := range projectExtensions {
@@ -1029,23 +979,11 @@
 				log.Info(err.Error())
 			}
 
-<<<<<<< HEAD
-			// iter through custom + config and add to formvalues interface
-			for _, val := range unmarshalledConfig["config"].([]interface{}) {
-				val := val.(map[string]interface{})
-				formValues[fmt.Sprintf("%s_%s", strings.ToUpper(extensionSpec.Key), strings.ToUpper(val["key"].(string)))] = val["value"].(string)
-			}
-
-			for key, val := range unmarshalledConfig["custom"].(map[string]interface{}) {
-				formValues[fmt.Sprintf("%s_%s", strings.ToUpper(extensionSpec.Key), strings.ToUpper(key))] = val
-			}
-=======
 			formValues, err := utils.GetFilledFormValues(unmarshalledConfig, extensionSpec.Key, x.db)
 			if err != nil {
 				log.Info(err.Error())
 			}
 
->>>>>>> 53c9263d
 			extensionEvent := plugins.Extension{
 				Id:     extension.Model.ID.String(),
 				Config: formValues,
