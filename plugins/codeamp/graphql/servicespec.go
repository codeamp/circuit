package graphql_resolver

import (
	"encoding/json"

	db_resolver "github.com/codeamp/circuit/plugins/codeamp/db"
	graphql "github.com/graph-gophers/graphql-go"
)

// ServiceSpecResolver resolver for ServiceSpec
type ServiceSpecResolver struct {
	DBServiceSpecResolver *db_resolver.ServiceSpecResolver
}

// ID
func (r *ServiceSpecResolver) ID() graphql.ID {
	return graphql.ID(r.DBServiceSpecResolver.ServiceSpec.Model.ID.String())
}

// Name
func (r *ServiceSpecResolver) Name() string {
	return r.DBServiceSpecResolver.Name()
}

// CpuRequest
func (r *ServiceSpecResolver) CpuRequest() string {
	return r.DBServiceSpecResolver.ServiceSpec.CpuRequest
}

// CpuLimit
func (r *ServiceSpecResolver) CpuLimit() string {
	return r.DBServiceSpecResolver.ServiceSpec.CpuLimit
}

// MemoryRequest
func (r *ServiceSpecResolver) MemoryRequest() string {
	return r.DBServiceSpecResolver.ServiceSpec.MemoryRequest
}

// MemoryLimit
func (r *ServiceSpecResolver) MemoryLimit() string {
	return r.DBServiceSpecResolver.ServiceSpec.MemoryLimit
}

// TerminationGracePeriod
func (r *ServiceSpecResolver) TerminationGracePeriod() string {
	return r.DBServiceSpecResolver.ServiceSpec.TerminationGracePeriod
}

// IsDefault
func (r *ServiceSpecResolver) IsDefault() bool {
	return r.DBServiceSpecResolver.ServiceSpec.IsDefault
}

// Service
<<<<<<< HEAD
func (r *ServiceSpecResolver) Service() (*ServiceResolver, error) {
	dbServiceSpecResolver, err := r.DBServiceSpecResolver.Service()
	if err != nil {
		return nil, err
	}

	return &ServiceResolver{DBServiceResolver: dbServiceSpecResolver}, nil
=======
func (r *ServiceSpecResolver) Service() *ServiceResolver {
	return &ServiceResolver{DBServiceResolver: r.DBServiceSpecResolver.Service()}
>>>>>>> c32f2469
}

// Created
func (r *ServiceSpecResolver) Created() graphql.Time {
	return graphql.Time{Time: r.DBServiceSpecResolver.ServiceSpec.Model.CreatedAt}
}

func (r *ServiceSpecResolver) MarshalJSON() ([]byte, error) {
	return json.Marshal(&r.DBServiceSpecResolver.ServiceSpec)
}

func (r *ServiceSpecResolver) UnmarshalJSON(data []byte) error {
	return json.Unmarshal(data, &r.DBServiceSpecResolver.ServiceSpec)
}<|MERGE_RESOLUTION|>--- conflicted
+++ resolved
@@ -53,7 +53,6 @@
 }
 
 // Service
-<<<<<<< HEAD
 func (r *ServiceSpecResolver) Service() (*ServiceResolver, error) {
 	dbServiceSpecResolver, err := r.DBServiceSpecResolver.Service()
 	if err != nil {
@@ -61,10 +60,6 @@
 	}
 
 	return &ServiceResolver{DBServiceResolver: dbServiceSpecResolver}, nil
-=======
-func (r *ServiceSpecResolver) Service() *ServiceResolver {
-	return &ServiceResolver{DBServiceResolver: r.DBServiceSpecResolver.Service()}
->>>>>>> c32f2469
 }
 
 // Created
