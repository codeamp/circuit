package graphql_resolver

import (
	"fmt"

	db_resolver "github.com/codeamp/circuit/plugins/codeamp/db"
	"github.com/codeamp/circuit/plugins/codeamp/model"
	"github.com/jinzhu/gorm"
	uuid "github.com/satori/go.uuid"
)

// ServiceSpec Resolver Mutation
type ServiceSpecResolverMutation struct {
	DB *gorm.DB
}

// CreateServiceSpec
func (r *ServiceSpecResolverMutation) CreateServiceSpec(args *struct{ ServiceSpec *model.ServiceSpecInput }) (*ServiceSpecResolver, error) {
<<<<<<< HEAD

	// if IsDefault is True, check which one is the current default
	if args.ServiceSpec.IsDefault {
		var currentDefault model.ServiceSpec
		if err := r.DB.Where("is_default = ?", true).First(&currentDefault).Error; err == nil {
			currentDefault.IsDefault = false			
			r.DB.Save(&currentDefault)
=======
	// make create operation atomic
	tx := r.DB.Begin()
	currentDefault := model.ServiceSpec{}

	/*
	* Find existing default; if input.default = true,
	* set existing default spec = false.
	*/
	if args.ServiceSpec.IsDefault {
		if err := tx.Where("is_default = ?", true).First(&currentDefault).Error; err == nil {
			currentDefault.IsDefault = false			
			if err := tx.Save(&currentDefault).Error; err != nil {
				tx.Rollback()
				return nil, err
			}				
>>>>>>> c32f2469
		}
	}

	serviceSpec := model.ServiceSpec{
		Name:                   args.ServiceSpec.Name,
		CpuRequest:             args.ServiceSpec.CpuRequest,
		CpuLimit:               args.ServiceSpec.CpuLimit,
		MemoryRequest:          args.ServiceSpec.MemoryRequest,
		MemoryLimit:            args.ServiceSpec.MemoryLimit,
		TerminationGracePeriod: args.ServiceSpec.TerminationGracePeriod,
		IsDefault: 				args.ServiceSpec.IsDefault,
<<<<<<< HEAD
=======
	}

	if err := tx.Create(&serviceSpec).Error; err != nil {
		tx.Rollback()
		return nil, err
>>>>>>> c32f2469
	}

	if err := tx.Commit().Error; err != nil {
		tx.Rollback()
		return nil, err
	}

	return &ServiceSpecResolver{DBServiceSpecResolver: &db_resolver.ServiceSpecResolver{DB: r.DB, ServiceSpec: serviceSpec}}, nil
}

// UpdateServiceSpec
func (r *ServiceSpecResolverMutation) UpdateServiceSpec(args *struct{ ServiceSpec *model.ServiceSpecInput }) (*ServiceSpecResolver, error) {
	serviceSpec := model.ServiceSpec{}
	currentDefault := model.ServiceSpec{}
	isDefault := false

	tx := r.DB.Begin()

	if err := tx.Where("id = ?", args.ServiceSpec.ID).First(&serviceSpec).Error; err != nil {
		tx.Rollback()
		return nil, fmt.Errorf("serviceSpec not found with given argument id")
	}

<<<<<<< HEAD
	if r.DB.Where("id = ?", serviceSpecID).Find(&serviceSpec).RecordNotFound() {
		return nil, fmt.Errorf("ServiceSpec not found with given argument id")
=======
	/*
	* Find existing default; if input.default = true,
	* set existing default spec = false.
	* Condition: service spec cannot have a service mapped to it in order to be a default.
	*/
	if args.ServiceSpec.IsDefault && uuid.Equal(serviceSpec.ServiceID, uuid.Nil) {
		if err := tx.Where("is_default = ?", true).First(&currentDefault).Error; err == nil {
			currentDefault.IsDefault = false			
			if err := tx.Save(&currentDefault).Error; err != nil {
				tx.Rollback()
				return nil, err
			}	
		}

		isDefault = true		
	}

	// check if currentDefault is the same as serviceSpec
	// if so, isDefault must always be true
	if serviceSpec.Model.ID.String() == currentDefault.Model.ID.String() {
		isDefault = true
>>>>>>> c32f2469
	}
	
	// if IsDefault is True, check which one is the current default
	if args.ServiceSpec.IsDefault {
		var currentDefault model.ServiceSpec
		if err := r.DB.Where("is_default = ?", true).First(&currentDefault).Error; err == nil {
			currentDefault.IsDefault = false			
			r.DB.Save(&currentDefault)
		}
	}	

	serviceSpec.Name = args.ServiceSpec.Name
	serviceSpec.CpuLimit = args.ServiceSpec.CpuLimit
	serviceSpec.CpuRequest = args.ServiceSpec.CpuRequest
	serviceSpec.MemoryLimit = args.ServiceSpec.MemoryLimit
	serviceSpec.MemoryRequest = args.ServiceSpec.MemoryRequest
	serviceSpec.TerminationGracePeriod = args.ServiceSpec.TerminationGracePeriod
	serviceSpec.IsDefault = isDefault


	if err := tx.Save(&serviceSpec).Error; err != nil {
		tx.Rollback()
		return nil, err
	}

	if err := tx.Commit().Error; err != nil {
		tx.Rollback()
		return nil, err
	}

	return &ServiceSpecResolver{DBServiceSpecResolver: &db_resolver.ServiceSpecResolver{DB: r.DB, ServiceSpec: serviceSpec}}, nil
}


// DeleteServiceSpec
func (r *ServiceSpecResolverMutation) DeleteServiceSpec(args *struct{ ServiceSpec *model.ServiceSpecInput }) (*ServiceSpecResolver, error) {
	tx := r.DB.Begin()

	serviceSpec := model.ServiceSpec{}
	if err := tx.Where("id=?", args.ServiceSpec.ID).First(&serviceSpec).Error; err != nil {
		tx.Rollback()
		return nil, fmt.Errorf("ServiceSpec not found with given argument id")
	} else {
		services := []model.Service{}
		if err := tx.Where("service_spec_id = ?", serviceSpec.Model.ID).Find(&services).Error; err != nil {
			tx.Rollback()
			return nil, err
		}
		
		if serviceSpec.IsDefault {
			tx.Rollback()
			return nil, fmt.Errorf("Select another service spec to be a default before deleting this.")
		}
		
		if len(services) == 0 {
			if err := tx.Delete(&serviceSpec).Error; err != nil {
				tx.Rollback()
				return nil, err
			}

			if err := tx.Commit().Error; err != nil {
				tx.Rollback()
				return nil, err
			}

			//r.ServiceSpecDeleted(&serviceSpec)

			return &ServiceSpecResolver{DBServiceSpecResolver: &db_resolver.ServiceSpecResolver{DB: r.DB, ServiceSpec: serviceSpec}}, nil
		} else {
			return nil, fmt.Errorf("Delete all project-services using this service spec first.")
		}
	}
}<|MERGE_RESOLUTION|>--- conflicted
+++ resolved
@@ -16,15 +16,6 @@
 
 // CreateServiceSpec
 func (r *ServiceSpecResolverMutation) CreateServiceSpec(args *struct{ ServiceSpec *model.ServiceSpecInput }) (*ServiceSpecResolver, error) {
-<<<<<<< HEAD
-
-	// if IsDefault is True, check which one is the current default
-	if args.ServiceSpec.IsDefault {
-		var currentDefault model.ServiceSpec
-		if err := r.DB.Where("is_default = ?", true).First(&currentDefault).Error; err == nil {
-			currentDefault.IsDefault = false			
-			r.DB.Save(&currentDefault)
-=======
 	// make create operation atomic
 	tx := r.DB.Begin()
 	currentDefault := model.ServiceSpec{}
@@ -39,8 +30,7 @@
 			if err := tx.Save(&currentDefault).Error; err != nil {
 				tx.Rollback()
 				return nil, err
-			}				
->>>>>>> c32f2469
+			}
 		}
 	}
 
@@ -52,14 +42,11 @@
 		MemoryLimit:            args.ServiceSpec.MemoryLimit,
 		TerminationGracePeriod: args.ServiceSpec.TerminationGracePeriod,
 		IsDefault: 				args.ServiceSpec.IsDefault,
-<<<<<<< HEAD
-=======
 	}
 
 	if err := tx.Create(&serviceSpec).Error; err != nil {
 		tx.Rollback()
 		return nil, err
->>>>>>> c32f2469
 	}
 
 	if err := tx.Commit().Error; err != nil {
@@ -83,10 +70,6 @@
 		return nil, fmt.Errorf("serviceSpec not found with given argument id")
 	}
 
-<<<<<<< HEAD
-	if r.DB.Where("id = ?", serviceSpecID).Find(&serviceSpec).RecordNotFound() {
-		return nil, fmt.Errorf("ServiceSpec not found with given argument id")
-=======
 	/*
 	* Find existing default; if input.default = true,
 	* set existing default spec = false.
@@ -108,7 +91,6 @@
 	// if so, isDefault must always be true
 	if serviceSpec.Model.ID.String() == currentDefault.Model.ID.String() {
 		isDefault = true
->>>>>>> c32f2469
 	}
 	
 	// if IsDefault is True, check which one is the current default
