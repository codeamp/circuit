--- conflicted
+++ resolved
@@ -22,11 +22,8 @@
 	var rows []model.ServiceSpec
 	var results []*ServiceSpecResolver
 
-<<<<<<< HEAD
-	r.DB.Where("type != ?", "suggested").Order("created_at desc").Find(&rows)
-=======
-	r.DB.Order("name desc").Find(&rows)
->>>>>>> 674ac9f1
+	r.DB.Where("type != ?", "suggested").Order("name desc").Find(&rows)
+  
 	for _, serviceSpec := range rows {
 		results = append(results, &ServiceSpecResolver{DBServiceSpecResolver: &db_resolver.ServiceSpecResolver{DB: r.DB, ServiceSpec: serviceSpec}})
 	}
