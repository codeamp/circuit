package gitsync

import (
	"bytes"
	"errors"
	"fmt"
	"io/ioutil"
	"os"
	"os/exec"
	"path/filepath"
	"strings"
	"time"

	"github.com/codeamp/circuit/plugins"
	log "github.com/codeamp/logger"
	"github.com/codeamp/transistor"
	"github.com/davecgh/go-spew/spew"
	"github.com/spf13/viper"
)

type GitSync struct {
	events chan transistor.Event
}

func init() {
	transistor.RegisterPlugin("gitsync", func() transistor.Plugin {
		return &GitSync{}
	})
}

func (x *GitSync) Description() string {
	return "Sync Git repositories and create new features"
}

func (x *GitSync) SampleConfig() string {
	return ` `
}

func (x *GitSync) Start(e chan transistor.Event) error {
	x.events = e
	log.Info("Started GitSync")

	return nil
}

func (x *GitSync) Stop() {
	log.Println("Stopping GitSync")
}

func (x *GitSync) Subscribe() []string {
	return []string{
		"plugins.GitPing",
		"plugins.GitSync:update",
	}
}

func (x *GitSync) git(env []string, args ...string) ([]byte, error) {
	cmd := exec.Command("git", args...)

	log.InfoWithFields("executing command", log.Fields{
		"path": cmd.Path,
		"args": strings.Join(cmd.Args, " "),
	})

	cmd.Env = env

	out, err := cmd.CombinedOutput()
	if err != nil {
		if ee, ok := err.(*exec.Error); ok {
			if ee.Err == exec.ErrNotFound {
				return nil, errors.New("Git executable not found in $PATH")
			}
		}

		return nil, errors.New(string(bytes.TrimSpace(out)))
	}

	return out, nil
}

func (x *GitSync) toGitCommit(entry string) (plugins.GitCommit, error) {
	items := strings.Split(entry, "#@#")
	commiterDate, err := time.Parse("2006-01-02T15:04:05-07:00", items[4])

	if err != nil {
		return plugins.GitCommit{}, err
	}

	return plugins.GitCommit{
		Hash:       items[0],
		ParentHash: items[1],
		Message:    items[2],
		User:       items[3],
		Created:    commiterDate,
	}, nil
}

func (x *GitSync) branches(project plugins.Project, git plugins.Git) ([]plugins.GitBranch, error) {
	var err error
	var output []byte

	idRsaPath := fmt.Sprintf("%s/%s_id_rsa", viper.GetString("plugins.gitsync.workdir"), project.Repository)
	idRsa := fmt.Sprintf("GIT_SSH_COMMAND=ssh -o UserKnownHostsFile=/dev/null -o StrictHostKeyChecking=no -i %s -F /dev/null", idRsaPath)
	repoPath := fmt.Sprintf("%s/%s_%s", viper.GetString("plugins.gitsync.workdir"), project.Repository, git.Branch)

	// Git Env
	env := os.Environ()
	env = append(env, idRsa)

	_, err = exec.Command("mkdir", "-p", filepath.Dir(repoPath)).CombinedOutput()
	if err != nil {
		return nil, err
	}

	if _, err := os.Stat(idRsaPath); os.IsNotExist(err) {
		log.InfoWithFields("creating repository id_rsa", log.Fields{
			"path": idRsaPath,
		})

		err := ioutil.WriteFile(idRsaPath, []byte(git.RsaPrivateKey), 0600)
		if err != nil {
			log.Debug(err)
			return nil, err
		}
	}

	if _, err := os.Stat(repoPath); os.IsNotExist(err) {
		log.InfoWithFields("cloning repository", log.Fields{
			"path": repoPath,
		})

		output, err := x.git(env, "clone", git.Url, repoPath)
		if err != nil {
			log.Debug(err)
			return nil, err
		}
		log.Info(string(output))
	}

	_, err = x.git(env, "-C", repoPath, "fetch", "--all")
	if err != nil {
		log.Debug(err)
		return nil, err
	}
	output, err = x.git(env, "-C", repoPath, "ls-remote", "--heads")
	if err != nil {
		log.Debug(err)
		return nil, err
	}

	var branches []plugins.GitBranch

	for _, line := range strings.Split(string(output), "\n") {
		for idx, branch := range strings.Split(line, "refs/heads/") {
			if idx%2 == 1 {
				branches = append(branches, plugins.GitBranch{
					Repository: project.Repository,
					Name:       branch,
				})
			}
		}
	}

	return branches, nil
}

func (x *GitSync) commits(project plugins.Project, git plugins.Git) ([]plugins.GitCommit, error) {
	var err error
	var output []byte

	idRsaPath := fmt.Sprintf("%s/%s_id_rsa", viper.GetString("plugins.gitsync.workdir"), project.Repository)
	idRsa := fmt.Sprintf("GIT_SSH_COMMAND=ssh -o UserKnownHostsFile=/dev/null -o StrictHostKeyChecking=no -i %s -F /dev/null", idRsaPath)
	repoPath := fmt.Sprintf("%s/%s_%s", viper.GetString("plugins.gitsync.workdir"), project.Repository, git.Branch)

	// Git Env
	env := os.Environ()
	env = append(env, idRsa)

	_, err = exec.Command("mkdir", "-p", filepath.Dir(repoPath)).CombinedOutput()
	if err != nil {
		return nil, err
	}

	if _, err := os.Stat(idRsaPath); os.IsNotExist(err) {
		log.InfoWithFields("creating repository id_rsa", log.Fields{
			"path": idRsaPath,
		})

		err := ioutil.WriteFile(idRsaPath, []byte(git.RsaPrivateKey), 0600)
		if err != nil {
			log.Debug(err)
			return nil, err
		}
	}

	if _, err := os.Stat(repoPath); os.IsNotExist(err) {
		log.InfoWithFields("cloning repository", log.Fields{
			"path": repoPath,
		})

		output, err := x.git(env, "clone", git.Url, repoPath)
		if err != nil {
			log.Debug(err)
			return nil, err
		}
		log.Info(string(output))
	}

<<<<<<< HEAD
	output, err = x.git(env, "-C", repoPath, "config", "--global", "user.email", "test@gmail.com")
	if err != nil {
		log.Debug(err)
		return nil, err
	}
	log.Info(string(output))

	output, err = x.git(env, "-C", repoPath, "reset", "--hard")
	if err != nil {
		log.Debug(err)
		return nil, err
	}
	log.Info(string(output))
=======
	// output, err = x.git(env, "-C", repoPath, "reset", "", git.Branch)
	// if err != nil {
	// 	log.Debug(err)
	// 	return nil, err
	// }
	// log.Info(string(output))
>>>>>>> 53c9263d

	output, err = x.git(env, "-C", repoPath, "pull", "origin", git.Branch)
	if err != nil {
		log.Debug(err)
		return nil, err
	}
	log.Info(string(output))

	output, err = x.git(env, "-C", repoPath, "checkout", git.Branch)
	if err != nil {
		log.Debug(err)
		return nil, err
	}
	log.Info(string(output))

	output, err = x.git(env, "-C", repoPath, "log", "--first-parent", "--date=iso-strict", "-n", "50", "--pretty=format:%H#@#%P#@#%s#@#%cN#@#%cd", git.Branch)

	if err != nil {
		log.Debug(err)
		return nil, err
	}

	var commits []plugins.GitCommit

	for _, line := range strings.Split(strings.TrimSuffix(string(output), "\n"), "\n") {
		commit, err := x.toGitCommit(line)
		if err != nil {
			log.Debug(err)
			return nil, err
		}

		commits = append(commits, commit)
	}

	return commits, nil
}

func (x *GitSync) Process(e transistor.Event) error {
	log.InfoWithFields("Process GitSync event", log.Fields{
		"event": e.Name,
	})

	var err error

	gitSyncEvent := e.Payload.(plugins.GitSync)
	gitSyncEvent.Action = plugins.GetAction("status")
	gitSyncEvent.State = plugins.GetState("fetching")
	gitSyncEvent.StateMessage = ""
	x.events <- e.NewEvent(gitSyncEvent, nil)

	spew.Dump("gitSync", gitSyncEvent)

	commits, err := x.commits(gitSyncEvent.Project, gitSyncEvent.Git)
	if err != nil {
		gitSyncEvent.State = plugins.GetState("failed")
		gitSyncEvent.StateMessage = fmt.Sprintf("%v (Action: %v)", err.Error(), gitSyncEvent.State)
		event := e.NewEvent(gitSyncEvent, err)
		x.events <- event
		return err
	}

	branches, err := x.branches(gitSyncEvent.Project, gitSyncEvent.Git)
	if err != nil {
		gitSyncEvent.State = plugins.GetState("failed")
		gitSyncEvent.StateMessage = fmt.Sprintf("%v (Action: %v)", err.Error(), gitSyncEvent.State)
		event := e.NewEvent(gitSyncEvent, err)
		x.events <- event
		return err
	}

	for i := range branches {
		branchEvent := e.NewEvent(branches[i], nil)
		x.events <- branchEvent
	}

	for i := range commits {
		c := commits[i]
		c.Repository = gitSyncEvent.Project.Repository
		c.Ref = fmt.Sprintf("refs/heads/%s", gitSyncEvent.Git.Branch)

		if c.Hash == gitSyncEvent.From {
			break
		}

		x.events <- e.NewEvent(c, nil)
	}

	gitSyncEvent.State = plugins.GetState("complete")
	gitSyncEvent.StateMessage = ""
	x.events <- e.NewEvent(gitSyncEvent, nil)

	return nil
}<|MERGE_RESOLUTION|>--- conflicted
+++ resolved
@@ -206,28 +206,12 @@
 		log.Info(string(output))
 	}
 
-<<<<<<< HEAD
-	output, err = x.git(env, "-C", repoPath, "config", "--global", "user.email", "test@gmail.com")
-	if err != nil {
-		log.Debug(err)
-		return nil, err
-	}
-	log.Info(string(output))
-
-	output, err = x.git(env, "-C", repoPath, "reset", "--hard")
-	if err != nil {
-		log.Debug(err)
-		return nil, err
-	}
-	log.Info(string(output))
-=======
 	// output, err = x.git(env, "-C", repoPath, "reset", "", git.Branch)
 	// if err != nil {
 	// 	log.Debug(err)
 	// 	return nil, err
 	// }
 	// log.Info(string(output))
->>>>>>> 53c9263d
 
 	output, err = x.git(env, "-C", repoPath, "pull", "origin", git.Branch)
 	if err != nil {
