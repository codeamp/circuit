--- conflicted
+++ resolved
@@ -317,16 +317,10 @@
 
 	route53Event := e
 	route53Event.Payload = plugins.Extension{
-<<<<<<< HEAD
-		Id: e.Payload.(plugins.Extension).Id,
-		Action: plugins.GetAction("create"),
-		Slug: "route53",
-		State: plugins.GetState("waiting"),
-=======
+		Id:           e.Payload.(plugins.Extension).Id,
 		Action:       plugins.GetAction("create"),
 		Slug:         "route53",
 		State:        plugins.GetState("waiting"),
->>>>>>> 53c9263d
 		StateMessage: "",
 		Config:       route53Config,
 		Artifacts:    map[string]string{},
