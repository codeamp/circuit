--- conflicted
+++ resolved
@@ -942,13 +942,28 @@
 
 		// ADB Priority Fix: Temporary from 3/20/20 until tolerations
 		// built into Panel project and Graphql interface
-<<<<<<< HEAD
-		if namespace == "production-checkr-preston" {
-=======
 		crc32q := crc32.MakeTable(0xD5828281)
 		namespaceCRC := fmt.Sprintf("%08x\n", crc32.Checksum([]byte(namespace), crc32q))
 		if namespaceCRC == "c102f299" {
->>>>>>> 345b7603
+			log.Info("Adding additional settings for namespace: ", namespace)
+
+			dataTeamToleration := v1.Toleration{
+				Key:      "data-team",
+				Operator: v1.TolerationOpEqual,
+				Value:    "true",
+				Effect:   v1.TaintEffectNoSchedule,
+			}
+			tolerations = append(tolerations, dataTeamToleration)
+
+			nodeSelector = make(map[string]string)
+			nodeSelector["kops.k8s.io/instancegroup"] = "data-team"
+		}
+
+		tolerations := make([]v1.Toleration, 0, 0)
+
+		// ADB Priority Fix: Temporary from 3/20/20 until tolerations
+		// built into Panel project and Graphql interface
+		if namespace == "production-checkr-preston" {
 			log.Info("Adding additional settings for namespace: ", namespace)
 
 			dataTeamToleration := v1.Toleration{
