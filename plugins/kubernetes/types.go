package kubernetes

import (
	"github.com/codeamp/circuit/plugins"
	"github.com/codeamp/transistor"
	"k8s.io/api/core/v1"
	"k8s.io/client-go/kubernetes"
)

// Load Balancer
type ListenerPair struct {
	Name       string
	Protocol   string
	SourcePort int32
	TargetPort int32
}

// Deployments
type SimplePodSpec struct {
	Name           string
	DeployPorts    []v1.ContainerPort
	ReadinessProbe v1.Probe
	LivenessProbe  v1.Probe
	RestartPolicy  v1.RestartPolicy
	NodeSelector   map[string]string
	Args           []string
	Service        plugins.Service
	Image          string
	Env            []v1.EnvVar
	VolumeMounts   []v1.VolumeMount
	Volumes        []v1.Volume
}

// Kubernetes
type Kubernetes struct {
	events chan transistor.Event
<<<<<<< HEAD
	client kubernetes.Interface
=======
}

// ProbeDefaults
type ProbeDefaults struct {
	InitialDelaySeconds int32
	PeriodSeconds       int32
	SuccessThreshold    int32
	FailureThreshold    int32
	TimeoutSeconds      int32
>>>>>>> b3cb05d9
}<|MERGE_RESOLUTION|>--- conflicted
+++ resolved
@@ -34,9 +34,7 @@
 // Kubernetes
 type Kubernetes struct {
 	events chan transistor.Event
-<<<<<<< HEAD
 	client kubernetes.Interface
-=======
 }
 
 // ProbeDefaults
@@ -46,5 +44,4 @@
 	SuccessThreshold    int32
 	FailureThreshold    int32
 	TimeoutSeconds      int32
->>>>>>> b3cb05d9
 }