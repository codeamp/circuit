--- conflicted
+++ resolved
@@ -206,11 +206,8 @@
 	StateMessage string                 `json:"stateMessage"`
 	FormValues   map[string]interface{} `json:"formValues"`
 	Artifacts    map[string]string      `json:"artifacts"`
-<<<<<<< HEAD
-=======
 	Environment  string                 `json:"environment"`
 	Project      Project                `json:"project"`
->>>>>>> 547a7294
 }
 
 type Release struct {
