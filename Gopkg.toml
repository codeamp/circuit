--- conflicted
+++ resolved
@@ -160,10 +160,10 @@
   version = "3.0.1"
 
 [[constraint]]
-<<<<<<< HEAD
   name = "go.mongodb.org/mongo-driver"
   version = "~1.0.0"
-=======
+  
+[[constraint]]  
   name = "github.com/prometheus/client_golang"
   version = "0.9.2"
 
@@ -173,5 +173,4 @@
 
 [[constraint]]
   branch = "add-vpc-endpoints"
-  name = "github.com/Clever/atlas-api-client"
->>>>>>> c94f79f7
+  name = "github.com/Clever/atlas-api-client"