--- conflicted
+++ resolved
@@ -161,12 +161,8 @@
 
 [[constraint]]
   name = "github.com/prometheus/client_golang"
-<<<<<<< HEAD
-  version = "0.9.2"
-=======
   version = "0.9.2"
 
 [[constraint]]
   name = "github.com/go-sql-driver/mysql"
-  version = "1.4.1"
->>>>>>> d057f130
+  version = "1.4.1"